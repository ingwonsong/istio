--- conflicted
+++ resolved
@@ -27,11 +27,7 @@
 
 	meshconfig "istio.io/api/mesh/v1alpha1"
 	"istio.io/api/networking/v1alpha3"
-<<<<<<< HEAD
-	"istio.io/istio/pilot/pkg/util/sets"
 	"istio.io/istio/pkg/asm"
-=======
->>>>>>> a287fbff
 	"istio.io/istio/pkg/config/constants"
 	"istio.io/istio/pkg/config/validation"
 	"istio.io/istio/pkg/util/protomarshal"
@@ -42,11 +38,7 @@
 func DefaultProxyConfig() *meshconfig.ProxyConfig {
 	// TODO: include revision based on REVISION env
 	// TODO: set default namespace based on POD_NAMESPACE env
-<<<<<<< HEAD
-	base := meshconfig.ProxyConfig{
-=======
-	return &meshconfig.ProxyConfig{
->>>>>>> a287fbff
+	base := &meshconfig.ProxyConfig{
 		ConfigPath:               constants.ConfigPathDir,
 		ClusterName:              &meshconfig.ProxyConfig_ServiceCluster{ServiceCluster: constants.ServiceClusterName},
 		DrainDuration:            durationpb.New(45 * time.Second),
@@ -92,11 +84,7 @@
 
 	// Defaults matching the standard install
 	// order matches the generated mesh config.
-<<<<<<< HEAD
 	base := &meshconfig.MeshConfig{
-=======
-	return &meshconfig.MeshConfig{
->>>>>>> a287fbff
 		EnableTracing:               true,
 		AccessLogFile:               "",
 		AccessLogEncoding:           meshconfig.MeshConfig_TEXT,
@@ -211,14 +199,8 @@
 	prevExtensionProviders := defaultConfig.ExtensionProviders
 	prevTrustDomainAliases := defaultConfig.TrustDomainAliases
 
-<<<<<<< HEAD
-	defaultProxyConfig := DefaultProxyConfig()
-	defaultConfig.DefaultConfig = &defaultProxyConfig
-	if err := gogoprotomarshal.ApplyYAML(yaml, defaultConfig); err != nil {
-=======
 	defaultConfig.DefaultConfig = DefaultProxyConfig()
 	if err := protomarshal.ApplyYAML(yaml, defaultConfig); err != nil {
->>>>>>> a287fbff
 		return nil, multierror.Prefix(err, "failed to convert to proto.")
 	}
 	defaultConfig.DefaultConfig = prevProxyConfig
