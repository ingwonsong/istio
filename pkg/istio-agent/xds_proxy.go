// Copyright Istio Authors
//
// Licensed under the Apache License, Version 2.0 (the "License");
// you may not use this file except in compliance with the License.
// You may obtain a copy of the License at
//
//     http://www.apache.org/licenses/LICENSE-2.0
//
// Unless required by applicable law or agreed to in writing, software
// distributed under the License is distributed on an "AS IS" BASIS,
// WITHOUT WARRANTIES OR CONDITIONS OF ANY KIND, either express or implied.
// See the License for the specific language governing permissions and
// limitations under the License.

package istioagent

import (
	"context"
	"crypto/tls"
	"crypto/x509"
	"encoding/json"
	"fmt"
	"math"
	"net"
	"net/http"
	"net/url"
	"os"
	"strings"
	"sync"
	"time"

	discovery "github.com/envoyproxy/go-control-plane/envoy/service/discovery/v3"
	"go.uber.org/atomic"
	google_rpc "google.golang.org/genproto/googleapis/rpc/status"
	"google.golang.org/grpc"
	"google.golang.org/grpc/codes"
	"google.golang.org/grpc/credentials"
	"google.golang.org/grpc/credentials/insecure"
	"google.golang.org/grpc/keepalive"
	"google.golang.org/grpc/metadata"
	"google.golang.org/grpc/reflection"
	any "google.golang.org/protobuf/types/known/anypb"

	meshconfig "istio.io/api/mesh/v1alpha1"
	"istio.io/istio/pilot/cmd/pilot-agent/status/ready"
	"istio.io/istio/pilot/pkg/features"
	istiogrpc "istio.io/istio/pilot/pkg/grpc"
	"istio.io/istio/pilot/pkg/xds"
	v3 "istio.io/istio/pilot/pkg/xds/v3"
	"istio.io/istio/pkg/config/constants"
	dnsProto "istio.io/istio/pkg/dns/proto"
	"istio.io/istio/pkg/istio-agent/health"
	"istio.io/istio/pkg/istio-agent/metrics"
	istiokeepalive "istio.io/istio/pkg/keepalive"
	"istio.io/istio/pkg/uds"
	"istio.io/istio/pkg/util/protomarshal"
	"istio.io/istio/pkg/wasm"
	"istio.io/istio/security/pkg/nodeagent/caclient"
	"istio.io/istio/security/pkg/pki/util"
	"istio.io/pkg/env"
	"istio.io/pkg/log"
)

const (
	defaultClientMaxReceiveMessageSize = math.MaxInt32
	defaultInitialConnWindowSize       = 1024 * 1024 // default gRPC InitialWindowSize
	defaultInitialWindowSize           = 1024 * 1024 // default gRPC ConnWindowSize
)

var connectionNumber = atomic.NewUint32(0)

// ResponseHandler handles a XDS response in the agent. These will not be forwarded to Envoy.
// Currently, all handlers function on a single resource per type, so the API only exposes one
// resource.
type ResponseHandler func(resp *any.Any) error

<<<<<<< HEAD
var xdsInsecure = env.RegisterBoolVar("XDS_INSECURE", false, "Disables TLS certificate valiadation in xDS connections").Get()

// XDS Proxy proxies all XDS requests from envoy to istiod, in addition to allowing
=======
// XdsProxy proxies all XDS requests from envoy to istiod, in addition to allowing
>>>>>>> 6dadecee
// subsystems inside the agent to also communicate with either istiod/envoy (eg dns, sds, etc).
// The goal here is to consolidate all xds related connections to istiod/envoy into a
// single tcp connection with multiple gRPC streams.
// TODO: Right now, the workloadSDS server and gatewaySDS servers are still separate
// connections. These need to be consolidated.
// TODO: consolidate/use ADSC struct - a lot of duplication.
type XdsProxy struct {
	stopChan             chan struct{}
	clusterID            string
	downstreamListener   net.Listener
	downstreamGrpcServer *grpc.Server
	istiodAddress        string
	istiodDialOptions    []grpc.DialOption
	optsMutex            sync.RWMutex
	handlers             map[string]ResponseHandler
	healthChecker        *health.WorkloadHealthChecker
	xdsHeaders           map[string]string
	xdsUdsPath           string
	proxyAddresses       []string

	httpTapServer      *http.Server
	tapMutex           sync.RWMutex
	tapResponseChannel chan *discovery.DiscoveryResponse

	// connected stores the active gRPC stream. The proxy will only have 1 connection at a time
	connected           *ProxyConnection
	initialRequest      *discovery.DiscoveryRequest
	initialDeltaRequest *discovery.DeltaDiscoveryRequest
	connectedMutex      sync.RWMutex

	// Wasm cache and ecds channel are used to replace wasm remote load with local file.
	wasmCache wasm.Cache

	// ecds version and nonce uses atomic only to prevent race in testing.
	// In reality there should not be race as istiod will only have one
	// in flight update for each type of resource.
	// TODO(bianpengyuan): this relies on the fact that istiod versions all ECDS resources
	// the same in a update response. This needs update to support per resource versioning,
	// in case istiod changes its behavior, or a different ECDS server is used.
	ecdsLastAckVersion    atomic.String
	ecdsLastNonce         atomic.String
	downstreamGrpcOptions []grpc.ServerOption
	istiodSAN             string
}

var proxyLog = log.RegisterScope("xdsproxy", "XDS Proxy in Istio Agent", 0)

const (
	localHostIPv4 = "127.0.0.1"
	localHostIPv6 = "[::1]"
)

func initXdsProxy(ia *Agent) (*XdsProxy, error) {
	var err error
	localHostAddr := localHostIPv4
	if ia.cfg.IsIPv6 {
		localHostAddr = localHostIPv6
	}
	var envoyProbe ready.Prober
	if !ia.cfg.DisableEnvoy {
		envoyProbe = &ready.Probe{
			AdminPort:     uint16(ia.proxyConfig.ProxyAdminPort),
			LocalHostAddr: localHostAddr,
		}
	}

	cache := wasm.NewLocalFileCache(constants.IstioDataDir, wasm.DefaultWasmModulePurgeInterval, wasm.DefaultWasmModuleExpiry, ia.cfg.WASMInsecureRegistries)
	proxy := &XdsProxy{
		istiodAddress:         ia.proxyConfig.DiscoveryAddress,
		istiodSAN:             ia.cfg.IstiodSAN,
		clusterID:             ia.secOpts.ClusterID,
		handlers:              map[string]ResponseHandler{},
		stopChan:              make(chan struct{}),
		healthChecker:         health.NewWorkloadHealthChecker(ia.proxyConfig.ReadinessProbe, envoyProbe, ia.cfg.ProxyIPAddresses, ia.cfg.IsIPv6),
		xdsHeaders:            ia.cfg.XDSHeaders,
		xdsUdsPath:            ia.cfg.XdsUdsPath,
		wasmCache:             cache,
		proxyAddresses:        ia.cfg.ProxyIPAddresses,
		downstreamGrpcOptions: ia.cfg.DownstreamGrpcOptions,
	}

	if ia.localDNSServer != nil {
		proxy.handlers[v3.NameTableType] = func(resp *any.Any) error {
			var nt dnsProto.NameTable
			if err := resp.UnmarshalTo(&nt); err != nil {
				log.Errorf("failed to unmarshal name table: %v", err)
				return err
			}
			ia.localDNSServer.UpdateLookupTable(&nt)
			return nil
		}
	}
	if ia.cfg.EnableDynamicProxyConfig && ia.secretCache != nil {
		proxy.handlers[v3.ProxyConfigType] = func(resp *any.Any) error {
			pc := &meshconfig.ProxyConfig{}
			if err := resp.UnmarshalTo(pc); err != nil {
				log.Errorf("failed to unmarshal proxy config: %v", err)
				return err
			}
			caCerts := pc.GetCaCertificatesPem()
			log.Debugf("received new certificates to add to mesh trust domain: %v", caCerts)
			trustBundle := []byte{}
			for _, cert := range caCerts {
				trustBundle = util.AppendCertByte(trustBundle, []byte(cert))
			}
			return ia.secretCache.UpdateConfigTrustBundle(trustBundle)
		}
	}

	proxyLog.Infof("Initializing with upstream address %q and cluster %q", proxy.istiodAddress, proxy.clusterID)

	if err = proxy.initDownstreamServer(); err != nil {
		return nil, err
	}

	if err = proxy.initIstiodDialOptions(ia); err != nil {
		return nil, err
	}

	go func() {
		if err := proxy.downstreamGrpcServer.Serve(proxy.downstreamListener); err != nil {
			log.Errorf("failed to accept downstream gRPC connection %v", err)
		}
	}()

	go proxy.healthChecker.PerformApplicationHealthCheck(func(healthEvent *health.ProbeEvent) {
		// Store the same response as Delta and SotW. Depending on how Envoy connects we will use one or the other.
		var req *discovery.DiscoveryRequest
		if healthEvent.Healthy {
			req = &discovery.DiscoveryRequest{TypeUrl: v3.HealthInfoType}
		} else {
			req = &discovery.DiscoveryRequest{
				TypeUrl: v3.HealthInfoType,
				ErrorDetail: &google_rpc.Status{
					Code:    int32(codes.Internal),
					Message: healthEvent.UnhealthyMessage,
				},
			}
		}
		proxy.PersistRequest(req)
		var deltaReq *discovery.DeltaDiscoveryRequest
		if healthEvent.Healthy {
			deltaReq = &discovery.DeltaDiscoveryRequest{TypeUrl: v3.HealthInfoType}
		} else {
			deltaReq = &discovery.DeltaDiscoveryRequest{
				TypeUrl: v3.HealthInfoType,
				ErrorDetail: &google_rpc.Status{
					Code:    int32(codes.Internal),
					Message: healthEvent.UnhealthyMessage,
				},
			}
		}
		proxy.persistDeltaRequest(deltaReq)
	}, proxy.stopChan)

	return proxy, nil
}

// PersistRequest sends a request to the currently connected proxy. Additionally, on any reconnection
// to the upstream XDS request we will resend this request.
func (p *XdsProxy) PersistRequest(req *discovery.DiscoveryRequest) {
	var ch chan *discovery.DiscoveryRequest
	var stop chan struct{}

	p.connectedMutex.Lock()
	if p.connected != nil {
		ch = p.connected.requestsChan
		stop = p.connected.stopChan
	}
	p.initialRequest = req
	p.connectedMutex.Unlock()

	// Immediately send if we are currently connect
	if ch != nil {
		select {
		case ch <- req:
		case <-stop:
		}
	}
}

func (p *XdsProxy) unregisterStream(c *ProxyConnection) {
	p.connectedMutex.Lock()
	defer p.connectedMutex.Unlock()
	if p.connected != nil && p.connected == c {
		close(p.connected.stopChan)
		p.connected = nil
	}
}

func (p *XdsProxy) registerStream(c *ProxyConnection) {
	p.connectedMutex.Lock()
	defer p.connectedMutex.Unlock()
	if p.connected != nil {
		proxyLog.Warnf("registered overlapping stream; closing previous")
		close(p.connected.stopChan)
	}
	p.connected = c
}

// ProxyConnection represents connection to downstream proxy.
type ProxyConnection struct {
	conID              uint32
	upstreamError      chan error
	downstreamError    chan error
	requestsChan       chan *discovery.DiscoveryRequest
	responsesChan      chan *discovery.DiscoveryResponse
	deltaRequestsChan  chan *discovery.DeltaDiscoveryRequest
	deltaResponsesChan chan *discovery.DeltaDiscoveryResponse
	stopChan           chan struct{}
	downstream         adsStream
	upstream           discovery.AggregatedDiscoveryService_StreamAggregatedResourcesClient
	downstreamDeltas   discovery.AggregatedDiscoveryService_DeltaAggregatedResourcesServer
	upstreamDeltas     discovery.AggregatedDiscoveryService_DeltaAggregatedResourcesClient
}

// sendRequest is a small wrapper around sending to con.requestsChan. This ensures that we do not
// block forever on
func (con *ProxyConnection) sendRequest(req *discovery.DiscoveryRequest) {
	select {
	case con.requestsChan <- req:
	case <-con.stopChan:
	}
}

type adsStream interface {
	Send(*discovery.DiscoveryResponse) error
	Recv() (*discovery.DiscoveryRequest, error)
	Context() context.Context
}

// StreamAggregatedResources is an implementation of XDS API API used for proxying between Istiod and Envoy.
// Every time envoy makes a fresh connection to the agent, we reestablish a new connection to the upstream xds
// This ensures that a new connection between istiod and agent doesn't end up consuming pending messages from envoy
// as the new connection may not go to the same istiod. Vice versa case also applies.
func (p *XdsProxy) StreamAggregatedResources(downstream discovery.AggregatedDiscoveryService_StreamAggregatedResourcesServer) error {
	proxyLog.Debugf("accepted XDS connection from Envoy, forwarding to upstream XDS server")
	return p.handleStream(downstream)
}

func (p *XdsProxy) handleStream(downstream adsStream) error {
	con := &ProxyConnection{
		conID:           connectionNumber.Inc(),
		upstreamError:   make(chan error, 2), // can be produced by recv and send
		downstreamError: make(chan error, 2), // can be produced by recv and send
		requestsChan:    make(chan *discovery.DiscoveryRequest, 10),
		responsesChan:   make(chan *discovery.DiscoveryResponse, 10),
		stopChan:        make(chan struct{}),
		downstream:      downstream,
	}

	p.registerStream(con)
	defer p.unregisterStream(con)

	ctx, cancel := context.WithTimeout(context.Background(), time.Second*5)
	defer cancel()

	upstreamConn, err := p.buildUpstreamConn(ctx)
	if err != nil {
		proxyLog.Errorf("failed to connect to upstream %s: %v", p.istiodAddress, err)
		metrics.IstiodConnectionFailures.Increment()
		return err
	}
	defer upstreamConn.Close()

	xds := discovery.NewAggregatedDiscoveryServiceClient(upstreamConn)
	ctx = metadata.AppendToOutgoingContext(context.Background(), "ClusterID", p.clusterID)
	for k, v := range p.xdsHeaders {
		ctx = metadata.AppendToOutgoingContext(ctx, k, v)
	}
	// We must propagate upstream termination to Envoy. This ensures that we resume the full XDS sequence on new connection
	return p.handleUpstream(ctx, con, xds)
}

func (p *XdsProxy) buildUpstreamConn(ctx context.Context) (*grpc.ClientConn, error) {
	p.optsMutex.RLock()
	opts := make([]grpc.DialOption, 0, len(p.istiodDialOptions))
	opts = append(opts, p.istiodDialOptions...)
	p.optsMutex.RUnlock()

	return grpc.DialContext(ctx, p.istiodAddress, opts...)
}

func (p *XdsProxy) handleUpstream(ctx context.Context, con *ProxyConnection, xds discovery.AggregatedDiscoveryServiceClient) error {
	upstream, err := xds.StreamAggregatedResources(ctx,
		grpc.MaxCallRecvMsgSize(defaultClientMaxReceiveMessageSize))
	if err != nil {
		// Envoy logs errors again, so no need to log beyond debug level
		proxyLog.Debugf("failed to create upstream grpc client: %v", err)
		// Increase metric when xds connection error, for example: forgot to restart ingressgateway or sidecar after changing root CA.
		metrics.IstiodConnectionErrors.Increment()
		return err
	}
	proxyLog.Infof("connected to upstream XDS server: %s", p.istiodAddress)
	defer proxyLog.Debugf("disconnected from XDS server: %s", p.istiodAddress)

	con.upstream = upstream

	// Handle upstream xds recv
	go func() {
		for {
			// from istiod
			resp, err := con.upstream.Recv()
			if err != nil {
				select {
				case con.upstreamError <- err:
				case <-con.stopChan:
				}
				return
			}
			select {
			case con.responsesChan <- resp:
			case <-con.stopChan:
			}
		}
	}()

	go p.handleUpstreamRequest(con)
	go p.handleUpstreamResponse(con)

	for {
		select {
		case err := <-con.upstreamError:
			// error from upstream Istiod.
			if istiogrpc.IsExpectedGRPCError(err) {
				proxyLog.Debugf("upstream [%d] terminated with status %v", con.conID, err)
				metrics.IstiodConnectionCancellations.Increment()
			} else {
				proxyLog.Warnf("upstream [%d] terminated with unexpected error %v", con.conID, err)
				metrics.IstiodConnectionErrors.Increment()
			}
			return err
		case err := <-con.downstreamError:
			// error from downstream Envoy.
			if istiogrpc.IsExpectedGRPCError(err) {
				proxyLog.Debugf("downstream [%d] terminated with status %v", con.conID, err)
				metrics.EnvoyConnectionCancellations.Increment()
			} else {
				proxyLog.Warnf("downstream [%d] terminated with unexpected error %v", con.conID, err)
				metrics.EnvoyConnectionErrors.Increment()
			}
			// On downstream error, we will return. This propagates the error to downstream envoy which will trigger reconnect
			return err
		case <-con.stopChan:
			proxyLog.Debugf("stream stopped")
			return nil
		}
	}
}

func (p *XdsProxy) handleUpstreamRequest(con *ProxyConnection) {
	initialRequestsSent := atomic.NewBool(false)
	go func() {
		for {
			// recv xds requests from envoy
			req, err := con.downstream.Recv()
			if err != nil {
				select {
				case con.downstreamError <- err:
				case <-con.stopChan:
				}
				return
			}

			// forward to istiod
			con.sendRequest(req)
			if !initialRequestsSent.Load() && req.TypeUrl == v3.ListenerType {
				// fire off an initial NDS request
				if _, f := p.handlers[v3.NameTableType]; f {
					con.sendRequest(&discovery.DiscoveryRequest{
						TypeUrl: v3.NameTableType,
					})
				}
				// fire off an initial PCDS request
				if _, f := p.handlers[v3.ProxyConfigType]; f {
					con.sendRequest(&discovery.DiscoveryRequest{
						TypeUrl: v3.ProxyConfigType,
					})
				}
				// set flag before sending the initial request to prevent race.
				initialRequestsSent.Store(true)
				// Fire of a configured initial request, if there is one
				p.connectedMutex.RLock()
				initialRequest := p.initialRequest
				if initialRequest != nil {
					con.sendRequest(initialRequest)
				}
				p.connectedMutex.RUnlock()
			}
		}
	}()

	defer con.upstream.CloseSend() // nolint
	for {
		select {
		case req := <-con.requestsChan:
			if req.TypeUrl == v3.HealthInfoType && !initialRequestsSent.Load() {
				// only send healthcheck probe after LDS request has been sent
				continue
			}
			proxyLog.Debugf("request for type url %s", req.TypeUrl)
			metrics.XdsProxyRequests.Increment()
			if req.TypeUrl == v3.ExtensionConfigurationType {
				if req.VersionInfo != "" {
					p.ecdsLastAckVersion.Store(req.VersionInfo)
				}
				p.ecdsLastNonce.Store(req.ResponseNonce)
			}
			if err := sendUpstream(con.upstream, req); err != nil {
				proxyLog.Errorf("upstream [%d] send error for type url %s: %v", con.conID, req.TypeUrl, err)
				con.upstreamError <- err
				return
			}
		case <-con.stopChan:
			return
		}
	}
}

func (p *XdsProxy) handleUpstreamResponse(con *ProxyConnection) {
	for {
		select {
		case resp := <-con.responsesChan:
			// TODO: separate upstream response handling from requests sending, which are both time costly
			proxyLog.Debugf("response for type url %s", resp.TypeUrl)
			metrics.XdsProxyResponses.Increment()
			if h, f := p.handlers[resp.TypeUrl]; f {
				if len(resp.Resources) == 0 {
					// Empty response, nothing to do
					// This assumes internal types are always singleton
					break
				}
				err := h(resp.Resources[0])
				var errorResp *google_rpc.Status
				if err != nil {
					errorResp = &google_rpc.Status{
						Code:    int32(codes.Internal),
						Message: err.Error(),
					}
				}
				// Send ACK/NACK
				con.sendRequest(&discovery.DiscoveryRequest{
					VersionInfo:   resp.VersionInfo,
					TypeUrl:       resp.TypeUrl,
					ResponseNonce: resp.Nonce,
					ErrorDetail:   errorResp,
				})
				continue
			}
			switch resp.TypeUrl {
			case v3.ExtensionConfigurationType:
				if features.WasmRemoteLoadConversion {
					// If Wasm remote load conversion feature is enabled, rewrite and send.
					go p.rewriteAndForward(con, resp)
				} else {
					// Otherwise, forward ECDS resource update directly to Envoy.
					forwardToEnvoy(con, resp)
				}
			default:
				if strings.HasPrefix(resp.TypeUrl, "istio.io/debug") {
					p.forwardToTap(resp)
				} else {
					forwardToEnvoy(con, resp)
				}
			}
		case <-con.stopChan:
			return
		}
	}
}

func (p *XdsProxy) rewriteAndForward(con *ProxyConnection, resp *discovery.DiscoveryResponse) {
	sendNack := wasm.MaybeConvertWasmExtensionConfig(resp.Resources, p.wasmCache)
	if sendNack {
		proxyLog.Debugf("sending NACK for ECDS resources %+v", resp.Resources)
		con.sendRequest(&discovery.DiscoveryRequest{
			VersionInfo:   p.ecdsLastAckVersion.Load(),
			TypeUrl:       v3.ExtensionConfigurationType,
			ResponseNonce: resp.Nonce,
			ErrorDetail: &google_rpc.Status{
				// TODO(bianpengyuan): make error message more informative.
				Message: "failed to fetch wasm module",
			},
		})
		return
	}
	proxyLog.Debugf("forward ECDS resources %+v", resp.Resources)
	forwardToEnvoy(con, resp)
}

func (p *XdsProxy) forwardToTap(resp *discovery.DiscoveryResponse) {
	select {
	case p.tapResponseChannel <- resp:
	default:
		log.Infof("tap response %q arrived too late; discarding", resp.TypeUrl)
	}
}

func forwardToEnvoy(con *ProxyConnection, resp *discovery.DiscoveryResponse) {
	if !v3.IsEnvoyType(resp.TypeUrl) {
		proxyLog.Errorf("Skipping forwarding type url %s to Envoy as is not a valid Envoy type", resp.TypeUrl)
		return
	}
	if err := sendDownstream(con.downstream, resp); err != nil {
		select {
		case con.downstreamError <- err:
			// we cannot return partial error and hope to restart just the downstream
			// as we are blindly proxying req/responses. For now, the best course of action
			// is to terminate upstream connection as well and restart afresh.
			proxyLog.Errorf("downstream [%d] send error: %v", con.conID, err)
		default:
			// Do not block on downstream error channel push, this could happen when forward
			// is triggered from a separated goroutine (e.g. ECDS processing go routine) while
			// downstream connection has already been teared down and no receiver is available
			// for downstream error channel.
			proxyLog.Debugf("downstream [%d] error channel full, but get downstream send error: %v", con.conID, err)
		}

		return
	}
}

func (p *XdsProxy) close() {
	close(p.stopChan)
	p.wasmCache.Cleanup()
	if p.httpTapServer != nil {
		_ = p.httpTapServer.Close()
	}
	if p.downstreamGrpcServer != nil {
		p.downstreamGrpcServer.Stop()
	}
	if p.downstreamListener != nil {
		_ = p.downstreamListener.Close()
	}
}

func (p *XdsProxy) initDownstreamServer() error {
	l, err := uds.NewListener(p.xdsUdsPath)
	if err != nil {
		return err
	}
	// TODO: Expose keepalive options to agent cmd line flags.
	opts := p.downstreamGrpcOptions
	opts = append(opts, istiogrpc.ServerOptions(istiokeepalive.DefaultOption())...)
	grpcs := grpc.NewServer(opts...)
	discovery.RegisterAggregatedDiscoveryServiceServer(grpcs, p)
	reflection.Register(grpcs)
	p.downstreamGrpcServer = grpcs
	p.downstreamListener = l
	return nil
}

func (p *XdsProxy) initIstiodDialOptions(agent *Agent) error {
	opts, err := p.buildUpstreamClientDialOpts(agent)
	if err != nil {
		return err
	}

	p.optsMutex.Lock()
	p.istiodDialOptions = opts
	p.optsMutex.Unlock()
	return nil
}

func (p *XdsProxy) buildUpstreamClientDialOpts(sa *Agent) ([]grpc.DialOption, error) {
	tlsOpts, err := p.getTLSDialOption(sa)
	if err != nil {
		return nil, fmt.Errorf("failed to build TLS dial option to talk to upstream: %v", err)
	}

	keepaliveOption := grpc.WithKeepaliveParams(keepalive.ClientParameters{
		Time:    30 * time.Second,
		Timeout: 10 * time.Second,
	})

	initialWindowSizeOption := grpc.WithInitialWindowSize(int32(defaultInitialWindowSize))
	initialConnWindowSizeOption := grpc.WithInitialConnWindowSize(int32(defaultInitialConnWindowSize))
	msgSizeOption := grpc.WithDefaultCallOptions(grpc.MaxCallRecvMsgSize(defaultClientMaxReceiveMessageSize))
	dialOptions := []grpc.DialOption{
		tlsOpts,
		keepaliveOption, initialWindowSizeOption, initialConnWindowSizeOption, msgSizeOption,
	}

	dialOptions = append(dialOptions, grpc.WithPerRPCCredentials(caclient.NewXDSTokenProvider(sa.secOpts)))
	return dialOptions, nil
}

// Returns the TLS option to use when talking to Istiod
// If provisioned cert is set, it will return a mTLS related config
// Else it will return a one-way TLS related config with the assumption
// that the consumer code will use tokens to authenticate the upstream.
func (p *XdsProxy) getTLSDialOption(agent *Agent) (grpc.DialOption, error) {
	if agent.proxyConfig.ControlPlaneAuthPolicy == meshconfig.AuthenticationPolicy_NONE {
		return grpc.WithTransportCredentials(insecure.NewCredentials()), nil
	}
	rootCert, err := p.getRootCertificate(agent)
	if err != nil {
		return nil, err
	}

	config := tls.Config{
		InsecureSkipVerify: xdsInsecure,
		GetClientCertificate: func(*tls.CertificateRequestInfo) (*tls.Certificate, error) {
			var certificate tls.Certificate
			key, cert := agent.GetKeyCertsForXDS()
			if key != "" && cert != "" {
				// Load the certificate from disk
				certificate, err = tls.LoadX509KeyPair(cert, key)
				if err != nil {
					return nil, err
				}
			}
			return &certificate, nil
		},
		RootCAs: rootCert,
	}

	// strip the port from the address
	parts := strings.Split(agent.proxyConfig.DiscoveryAddress, ":")
	config.ServerName = parts[0]

	// For debugging on localhost (with port forward)
	// This matches the logic for the CA; this code should eventually be shared
	if strings.Contains(config.ServerName, "localhost") {
		config.ServerName = "istiod.istio-system.svc"
	}

	if p.istiodSAN != "" {
		config.ServerName = p.istiodSAN
	}
	// TODO: if istiodSAN starts with spiffe://, use custom validation.

	config.MinVersion = tls.VersionTLS12
	transportCreds := credentials.NewTLS(&config)
	return grpc.WithTransportCredentials(transportCreds), nil
}

func (p *XdsProxy) getRootCertificate(agent *Agent) (*x509.CertPool, error) {
	var certPool *x509.CertPool
	var rootCert []byte

	xdsCACertPath, err := agent.FindRootCAForXDS()
	if err != nil {
		return nil, fmt.Errorf("failed to find root CA cert for XDS: %v", err)
	}

	if xdsCACertPath != "" {
		rootCert, err = os.ReadFile(xdsCACertPath)
		if err != nil {
			return nil, err
		}

		certPool = x509.NewCertPool()
		ok := certPool.AppendCertsFromPEM(rootCert)
		if !ok {
			return nil, fmt.Errorf("failed to create TLS dial option with root certificates")
		}
	} else {
		certPool, err = x509.SystemCertPool()
		if err != nil {
			return nil, err
		}
	}
	return certPool, nil
}

// sendUpstream sends discovery request.
func sendUpstream(upstream xds.DiscoveryClient, request *discovery.DiscoveryRequest) error {
	return istiogrpc.Send(upstream.Context(), func() error { return upstream.Send(request) })
}

// sendDownstream sends discovery response.
func sendDownstream(downstream adsStream, response *discovery.DiscoveryResponse) error {
	return istiogrpc.Send(downstream.Context(), func() error { return downstream.Send(response) })
}

// tapRequest() sends "req" to Istiod, and returns a matching response, or `nil` on timeout.
// Requests are serialized -- only one may be in-flight at a time.
func (p *XdsProxy) tapRequest(req *discovery.DiscoveryRequest, timeout time.Duration) (*discovery.DiscoveryResponse, error) {
	if p.connected == nil {
		return nil, fmt.Errorf("proxy not connected to Istiod")
	}

	// Only allow one tap request at a time
	p.tapMutex.Lock()
	defer p.tapMutex.Unlock()

	// Send to Istiod
	p.connected.sendRequest(req)

	// Wait for expected response or timeout
	for {
		select {
		case res := <-p.tapResponseChannel:
			if res.TypeUrl == req.TypeUrl {
				return res, nil
			}
		case <-time.After(timeout):
			return nil, nil
		}
	}
}

func (p *XdsProxy) makeTapHandler() func(w http.ResponseWriter, req *http.Request) {
	return func(w http.ResponseWriter, req *http.Request) {
		qp, err := url.ParseQuery(req.URL.RawQuery)
		if err != nil {
			w.WriteHeader(http.StatusBadRequest)
			fmt.Fprintf(w, "%v\n", err)
			return
		}
		typeURL := fmt.Sprintf("istio.io%s", req.URL.Path)
		dr := discovery.DiscoveryRequest{
			TypeUrl: typeURL,
		}
		resourceName := qp.Get("resourceName")
		if resourceName != "" {
			dr.ResourceNames = []string{resourceName}
		}
		response, err := p.tapRequest(&dr, 5*time.Second)
		if err != nil {
			w.WriteHeader(http.StatusServiceUnavailable)
			fmt.Fprintf(w, "%v\n", err)
			return
		}

		if response == nil {
			log.Infof("timed out waiting for Istiod to respond to %q", typeURL)
			w.WriteHeader(http.StatusGatewayTimeout)
			return
		}

		// Try to unmarshal Istiod's response using protojson (needed for Envoy protobufs)
		w.Header().Add("Content-Type", "application/json")
		b, err := protomarshal.MarshalIndent(response, "  ")
		if err == nil {
			_, err = w.Write(b)
			if err != nil {
				log.Infof("fail to write debug response: %v", err)
			}
			return
		}

		// Failed as protobuf.  Try as regular JSON
		proxyLog.Warnf("could not marshal istiod response as pb: %v", err)
		j, err := json.Marshal(response)
		if err != nil {
			// Couldn't unmarshal at all
			w.WriteHeader(http.StatusInternalServerError)
			fmt.Fprintf(w, "%v\n", err)
			return
		}
		_, err = w.Write(j)
		if err != nil {
			log.Infof("fail to write debug response: %v", err)
			return
		}
	}
}

// initDebugInterface() listens on localhost:${PORT} for path /debug/...
// forwards the paths to Istiod as xDS requests
// waits for response from Istiod, sends it as JSON
func (p *XdsProxy) initDebugInterface(port int) error {
	p.tapResponseChannel = make(chan *discovery.DiscoveryResponse)

	httpMux := http.NewServeMux()
	handler := p.makeTapHandler()
	httpMux.HandleFunc("/debug/", handler)
	httpMux.HandleFunc("/debug", handler) // For 1.10 Istiod which uses istio.io/debug

	p.httpTapServer = &http.Server{
		Addr:        fmt.Sprintf("localhost:%d", port),
		Handler:     httpMux,
		IdleTimeout: 90 * time.Second, // matches http.DefaultTransport keep-alive timeout
		ReadTimeout: 30 * time.Second,
	}

	// create HTTP listener
	listener, err := net.Listen("tcp", p.httpTapServer.Addr)
	if err != nil {
		return err
	}

	go func() {
		log.Infof("starting Http service at %s", listener.Addr())
		if err := p.httpTapServer.Serve(listener); err != nil {
			log.Errorf("error serving tap http server: %v", err)
		}
	}()

	return nil
}<|MERGE_RESOLUTION|>--- conflicted
+++ resolved
@@ -74,13 +74,9 @@
 // resource.
 type ResponseHandler func(resp *any.Any) error
 
-<<<<<<< HEAD
 var xdsInsecure = env.RegisterBoolVar("XDS_INSECURE", false, "Disables TLS certificate valiadation in xDS connections").Get()
 
-// XDS Proxy proxies all XDS requests from envoy to istiod, in addition to allowing
-=======
 // XdsProxy proxies all XDS requests from envoy to istiod, in addition to allowing
->>>>>>> 6dadecee
 // subsystems inside the agent to also communicate with either istiod/envoy (eg dns, sds, etc).
 // The goal here is to consolidate all xds related connections to istiod/envoy into a
 // single tcp connection with multiple gRPC streams.
