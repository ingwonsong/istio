--- conflicted
+++ resolved
@@ -46,117 +46,11 @@
 func newProtocol(cfg *Config) (protocol, error) {
 	switch cfg.scheme {
 	case scheme.HTTP, scheme.HTTPS:
-<<<<<<< HEAD
-		if cfg.Request.Alpn == nil {
-			tlsConfig.NextProtos = []string{"http/1.1"}
-		}
-		proto := &httpProtocol{
-			client: &http.Client{
-				CheckRedirect: redirectFn,
-				Transport: &http.Transport{
-					// We are creating a Transport on each ForwardEcho request. Transport is what holds connections,
-					// so this means every ForwardEcho request will create a new connection. Without setting an idle timeout,
-					// we would never close these connections.
-					IdleConnTimeout: time.Second,
-					TLSClientConfig: tlsConfig,
-					DialContext:     httpDialContext,
-					Proxy:           nil,
-				},
-				Timeout: timeout,
-			},
-			do: cfg.Dialer.HTTP,
-		}
-		// AWS Ingress has external IP address
-		if os.Getenv("CLUSTER_TYPE") != "aws" && len(cfg.Proxy) > 0 {
-			proxyURL, err := url.Parse(cfg.Proxy)
-			if err != nil {
-				return nil, err
-			}
-			proto.client.Transport.(*http.Transport).Proxy = http.ProxyURL(proxyURL)
-		}
-
-		if cfg.Request.Http3 && scheme.Instance(urlScheme) == scheme.HTTP {
-			return nil, fmt.Errorf("http3 requires HTTPS")
-		} else if cfg.Request.Http3 {
-			proto.client.Transport = &http3.RoundTripper{
-				TLSClientConfig: tlsConfig,
-				QuicConfig:      &quic.Config{},
-			}
-		} else if cfg.Request.Http2 && scheme.Instance(urlScheme) == scheme.HTTPS {
-			if cfg.Request.Alpn == nil {
-				tlsConfig.NextProtos = []string{"h2"}
-			}
-			proto.client.Transport = &http2.Transport{
-				TLSClientConfig: tlsConfig,
-				DialTLS: func(network, addr string, cfg *tls.Config) (net.Conn, error) {
-					return tls.Dial(network, addr, cfg)
-				},
-			}
-		} else if cfg.Request.Http2 {
-			proto.client.Transport = &http2.Transport{
-				// Golang doesn't have first class support for h2c, so we provide some workarounds
-				// See https://www.mailgun.com/blog/http-2-cleartext-h2c-client-example-go/
-				// So http2.Transport doesn't complain the URL scheme isn't 'https'
-				AllowHTTP: true,
-				// Pretend we are dialing a TLS endpoint. (Note, we ignore the passed tls.Config)
-				DialTLS: func(network, addr string, cfg *tls.Config) (net.Conn, error) {
-					return net.Dial(network, addr)
-				},
-			}
-		}
-		return proto, nil
-	case scheme.GRPC, scheme.XDS:
-		// NOTE: XDS load-balancing happens per-ForwardEchoRequest since we create a new client each time
-
-		var opts []grpc.DialOption
-		// grpc-go sets incorrect authority header
-
-		// transport security
-		security := grpc.WithTransportCredentials(insecure.NewCredentials())
-		if s == scheme.XDS {
-			creds, err := xds.NewClientCredentials(xds.ClientOptions{FallbackCreds: insecure.NewCredentials()})
-			if err != nil {
-				return nil, err
-			}
-			security = grpc.WithTransportCredentials(creds)
-			if len(cfg.XDSTestBootstrap) > 0 {
-				resolver, err := xdsresolver.NewXDSResolverWithConfigForTesting(cfg.XDSTestBootstrap)
-				if err != nil {
-					return nil, err
-				}
-				opts = append(opts, grpc.WithResolvers(resolver))
-			}
-		}
-
-		if getClientCertificate != nil {
-			security = grpc.WithTransportCredentials(credentials.NewTLS(tlsConfig))
-		}
-
-		// Strip off the scheme from the address (for regular gRPC).
-		address := rawURL
-		if urlScheme == string(scheme.GRPC) {
-			address = rawURL[len(urlScheme+"://"):]
-		}
-
-		// Connect to the GRPC server.
-		ctx, cancel := context.WithTimeout(context.Background(), common.ConnectionTimeout)
-		defer cancel()
-		opts = append(opts, security, grpc.WithAuthority(headers.Get(hostHeader)))
-		grpcConn, err := cfg.Dialer.GRPC(ctx, address, opts...)
-		if err != nil {
-			return nil, err
-		}
-		return &grpcProtocol{
-			conn:   grpcConn,
-			client: proto.NewEchoTestServiceClient(grpcConn),
-		}, nil
-=======
 		return newHTTPProtocol(cfg)
 	case scheme.GRPC:
 		return newGRPCProtocol(cfg)
 	case scheme.XDS:
 		return newXDSProtocol(cfg)
->>>>>>> a287fbff
 	case scheme.WebSocket:
 		return newWebsocketProtocol(cfg)
 	case scheme.DNS:
