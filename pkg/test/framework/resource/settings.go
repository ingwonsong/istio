// Copyright Istio Authors
//
// Licensed under the Apache License, Version 2.0 (the "License");
// you may not use this file except in compliance with the License.
// You may obtain a copy of the License at
//
//     http://www.apache.org/licenses/LICENSE-2.0
//
// Unless required by applicable law or agreed to in writing, software
// distributed under the License is distributed on an "AS IS" BASIS,
// WITHOUT WARRANTIES OR CONDITIONS OF ANY KIND, either express or implied.
// See the License for the specific language governing permissions and
// limitations under the License.

package resource

import (
	"fmt"
	"os"
	"path"
	"strings"

	"github.com/google/uuid"
	"gopkg.in/yaml.v3"
	"k8s.io/apimachinery/pkg/apis/meta/v1/unstructured"

	"istio.io/istio/pkg/test"
	"istio.io/istio/pkg/test/framework/label"
	"istio.io/istio/pkg/util/sets"
)

const (
	// maxTestIDLength is the maximum length allowed for testID.
	maxTestIDLength = 30
)

// ImageSettings for container images.
type ImageSettings struct {
	// Hub value to use in Helm templates
	Hub string

	// Tag value to use in Helm templates
	Tag string

	// Image pull policy to use for deployments. If not specified, the defaults of each deployment will be used.
	PullPolicy string

	// PullSecret path to a file containing a k8s secret in yaml so test pods can pull from protected registries.
	PullSecret string
}

func (s *ImageSettings) PullSecretName() (string, error) {
	if s.PullSecret == "" {
		return "", nil
	}
	data, err := os.ReadFile(s.PullSecret)
	if err != nil {
		return "", err
	}
	secret := unstructured.Unstructured{Object: map[string]interface{}{}}
	if err := yaml.Unmarshal(data, secret.Object); err != nil {
		return "", err
	}
	return secret.GetName(), nil
}

func (s *ImageSettings) PullSecretNameOrFail(t test.Failer) string {
	t.Helper()
	out, err := s.PullSecretName()
	if err != nil {
		t.Fatal(err)
	}
	return out
}

// Settings is the set of arguments to the test driver.
type Settings struct {
	// Name of the test
	TestID string

	RunID uuid.UUID

	// Do not cleanup the resources after the test run.
	NoCleanup bool

	// Indicates that the tests are running in CI Mode
	CIMode bool

	// Should the tests fail if usage of deprecated stuff (e.g. Envoy flags) is detected
	FailOnDeprecation bool

	// Local working directory root for creating temporary directories / files in. If left empty,
	// os.TempDir() will be used.
	BaseDir string

	// The number of times to retry failed tests.
	// This should not be depended on as a primary means for reducing test flakes.
	Retries int

	// If enabled, namespaces will be reused rather than created with dynamic names each time.
	// This is useful when combined with NoCleanup, to allow quickly iterating on tests.
	StableNamespaces bool

	// The label selector that the user has specified.
	SelectorString string

	// The regex specifying which tests to skip. This follows inverted semantics of golang's
	// -test.run flag, which only supports positive match. If an entire package is meant to be
	// excluded, it can be filtered with `go list` and explicitly passing the list of desired
	// packages. For example: `go test $(go list ./... | grep -v bad-package)`.
	SkipString  ArrayFlags
	SkipMatcher *Matcher

	// SkipWorkloadClasses can be used to skip deploying special workload types like TPROXY, VMs, etc.
	SkipWorkloadClasses ArrayFlags

	// The label selector, in parsed form.
	Selector label.Selector

	// EnvironmentFactory allows caller to override the environment creation. If nil, a default is used based
	// on the known environment names.
	EnvironmentFactory EnvironmentFactory

	// Deprecated: prefer to use `--istio.test.revisions=<revision name>`.
	// The revision label on a namespace for injection webhook.
	// If set to XXX, all the namespaces created with istio-injection=enabled will be replaced with istio.io/rev=XXX.
	Revision string

	// Skip VM related parts for all the tests.
	SkipVM bool

	// Skip Delta XDS related parts for all the tests.
	SkipDelta bool

	// Skip TProxy related parts for all the tests.
	SkipTProxy bool

	// Compatibility determines whether we should transparently deploy echo workloads attached to each revision
	// specified in `Revisions` when creating echo instances. Used primarily for compatibility testing between revisions
	// on different control plane versions.
	Compatibility bool

	// Revisions maps the Istio revisions that are available to each cluster to their corresponding versions.
	// This flag must be used with --istio.test.kube.deploy=false with the versions pre-installed.
	// This flag should be passed in as comma-separated values, such as "rev-a=1.7.3,rev-b=1.8.2,rev-c=1.9.0", and the test framework will
	// spin up pods pointing to these revisions for each echo instance and skip tests accordingly.
	// To configure it so that an Istio revision is on the latest version simply list the revision name without the version (i.e. "rev-a,rev-b")
	// If using this flag with --istio.test.revision, this flag will take precedence.
	Revisions RevVerMap

	// Image settings
	Image ImageSettings

	// EchoImage is the app image to be used by echo deployments.
	EchoImage string

<<<<<<< HEAD
	// UseDefaultInjectionLabels determines whether to use the "istio-injection=enabled" and
	// "sidecar.istio.io/inject" labels for workload injection
	UseDefaultInjectionLabels bool
=======
	// MaxDumps is the maximum number of full test dumps that are allowed to occur within a test suite.
	MaxDumps uint64
>>>>>>> bf2adb0b
}

func (s Settings) Skip(class string) bool {
	return s.SkipWorkloadClassesAsSet().Contains(class)
}

func (s *Settings) SkipWorkloadClassesAsSet() sets.Set {
	return sets.New(s.SkipWorkloadClasses...)
}

// RunDir is the name of the dir to output, for this particular run.
func (s *Settings) RunDir() string {
	u := strings.Replace(s.RunID.String(), "-", "", -1)
	t := strings.Replace(s.TestID, "_", "-", -1)
	// We want at least 6 characters of uuid padding
	padding := maxTestIDLength - len(t)
	if padding < 0 {
		padding = 0
	}
	n := fmt.Sprintf("%s-%s", t, u[0:padding])

	return path.Join(s.BaseDir, n)
}

// Clone settings
func (s *Settings) Clone() *Settings {
	cl := *s
	return &cl
}

// DefaultSettings returns a default settings instance.
func DefaultSettings() *Settings {
	return &Settings{
		RunID:    uuid.New(),
		MaxDumps: 10,
	}
}

// String implements fmt.Stringer
func (s *Settings) String() string {
	result := ""

<<<<<<< HEAD
	result += fmt.Sprintf("TestID:                    %s\n", s.TestID)
	result += fmt.Sprintf("RunID:                     %s\n", s.RunID.String())
	result += fmt.Sprintf("NoCleanup:                 %v\n", s.NoCleanup)
	result += fmt.Sprintf("BaseDir:                   %s\n", s.BaseDir)
	result += fmt.Sprintf("Selector:                  %v\n", s.Selector)
	result += fmt.Sprintf("FailOnDeprecation:         %v\n", s.FailOnDeprecation)
	result += fmt.Sprintf("CIMode:                    %v\n", s.CIMode)
	result += fmt.Sprintf("Retries:                   %v\n", s.Retries)
	result += fmt.Sprintf("StableNamespaces:          %v\n", s.StableNamespaces)
	result += fmt.Sprintf("Revision:                  %v\n", s.Revision)
	result += fmt.Sprintf("SkipWorkloads              %v\n", s.SkipWorkloadClasses)
	result += fmt.Sprintf("Compatibility:             %v\n", s.Compatibility)
	result += fmt.Sprintf("Revisions:                 %v\n", s.Revisions.String())
	result += fmt.Sprintf("UseDefaultInjectionLabels: %t\n", s.UseDefaultInjectionLabels)
	result += fmt.Sprintf("Hub:                       %s\n", s.Image.Hub)
	result += fmt.Sprintf("Tag:                       %s\n", s.Image.Tag)
	result += fmt.Sprintf("PullPolicy:                %s\n", s.Image.PullPolicy)
	result += fmt.Sprintf("PullSecret:                %s\n", s.Image.PullSecret)
=======
	result += fmt.Sprintf("TestID:            %s\n", s.TestID)
	result += fmt.Sprintf("RunID:             %s\n", s.RunID.String())
	result += fmt.Sprintf("NoCleanup:         %v\n", s.NoCleanup)
	result += fmt.Sprintf("BaseDir:           %s\n", s.BaseDir)
	result += fmt.Sprintf("Selector:          %v\n", s.Selector)
	result += fmt.Sprintf("FailOnDeprecation: %v\n", s.FailOnDeprecation)
	result += fmt.Sprintf("CIMode:            %v\n", s.CIMode)
	result += fmt.Sprintf("Retries:           %v\n", s.Retries)
	result += fmt.Sprintf("StableNamespaces:  %v\n", s.StableNamespaces)
	result += fmt.Sprintf("Revision:          %v\n", s.Revision)
	result += fmt.Sprintf("SkipWorkloads      %v\n", s.SkipWorkloadClasses)
	result += fmt.Sprintf("Compatibility:     %v\n", s.Compatibility)
	result += fmt.Sprintf("Revisions:         %v\n", s.Revisions.String())
	result += fmt.Sprintf("Hub:               %s\n", s.Image.Hub)
	result += fmt.Sprintf("Tag:               %s\n", s.Image.Tag)
	result += fmt.Sprintf("PullPolicy:        %s\n", s.Image.PullPolicy)
	result += fmt.Sprintf("PullSecret:        %s\n", s.Image.PullSecret)
	result += fmt.Sprintf("MaxDumps:          %d\n", s.MaxDumps)
>>>>>>> bf2adb0b
	return result
}

type ArrayFlags []string

func (i *ArrayFlags) String() string {
	return fmt.Sprint([]string(*i))
}

func (i *ArrayFlags) Set(value string) error {
	*i = append(*i, value)
	return nil
}<|MERGE_RESOLUTION|>--- conflicted
+++ resolved
@@ -154,14 +154,12 @@
 	// EchoImage is the app image to be used by echo deployments.
 	EchoImage string
 
-<<<<<<< HEAD
+	// MaxDumps is the maximum number of full test dumps that are allowed to occur within a test suite.
+	MaxDumps uint64
+
 	// UseDefaultInjectionLabels determines whether to use the "istio-injection=enabled" and
 	// "sidecar.istio.io/inject" labels for workload injection
 	UseDefaultInjectionLabels bool
-=======
-	// MaxDumps is the maximum number of full test dumps that are allowed to occur within a test suite.
-	MaxDumps uint64
->>>>>>> bf2adb0b
 }
 
 func (s Settings) Skip(class string) bool {
@@ -204,7 +202,6 @@
 func (s *Settings) String() string {
 	result := ""
 
-<<<<<<< HEAD
 	result += fmt.Sprintf("TestID:                    %s\n", s.TestID)
 	result += fmt.Sprintf("RunID:                     %s\n", s.RunID.String())
 	result += fmt.Sprintf("NoCleanup:                 %v\n", s.NoCleanup)
@@ -223,26 +220,7 @@
 	result += fmt.Sprintf("Tag:                       %s\n", s.Image.Tag)
 	result += fmt.Sprintf("PullPolicy:                %s\n", s.Image.PullPolicy)
 	result += fmt.Sprintf("PullSecret:                %s\n", s.Image.PullSecret)
-=======
-	result += fmt.Sprintf("TestID:            %s\n", s.TestID)
-	result += fmt.Sprintf("RunID:             %s\n", s.RunID.String())
-	result += fmt.Sprintf("NoCleanup:         %v\n", s.NoCleanup)
-	result += fmt.Sprintf("BaseDir:           %s\n", s.BaseDir)
-	result += fmt.Sprintf("Selector:          %v\n", s.Selector)
-	result += fmt.Sprintf("FailOnDeprecation: %v\n", s.FailOnDeprecation)
-	result += fmt.Sprintf("CIMode:            %v\n", s.CIMode)
-	result += fmt.Sprintf("Retries:           %v\n", s.Retries)
-	result += fmt.Sprintf("StableNamespaces:  %v\n", s.StableNamespaces)
-	result += fmt.Sprintf("Revision:          %v\n", s.Revision)
-	result += fmt.Sprintf("SkipWorkloads      %v\n", s.SkipWorkloadClasses)
-	result += fmt.Sprintf("Compatibility:     %v\n", s.Compatibility)
-	result += fmt.Sprintf("Revisions:         %v\n", s.Revisions.String())
-	result += fmt.Sprintf("Hub:               %s\n", s.Image.Hub)
-	result += fmt.Sprintf("Tag:               %s\n", s.Image.Tag)
-	result += fmt.Sprintf("PullPolicy:        %s\n", s.Image.PullPolicy)
-	result += fmt.Sprintf("PullSecret:        %s\n", s.Image.PullSecret)
 	result += fmt.Sprintf("MaxDumps:          %d\n", s.MaxDumps)
->>>>>>> bf2adb0b
 	return result
 }
 
