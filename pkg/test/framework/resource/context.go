// Copyright Istio Authors
//
// Licensed under the Apache License, Version 2.0 (the "License");
// you may not use this file except in compliance with the License.
// You may obtain a copy of the License at
//
//     http://www.apache.org/licenses/LICENSE-2.0
//
// Unless required by applicable law or agreed to in writing, software
// distributed under the License is distributed on an "AS IS" BASIS,
// WITHOUT WARRANTIES OR CONDITIONS OF ANY KIND, either express or implied.
// See the License for the specific language governing permissions and
// limitations under the License.

package resource

import (
	"istio.io/istio/pkg/test"
	"istio.io/istio/pkg/test/framework/components/cluster"
	"istio.io/istio/pkg/test/util/yml"
)

type ConfigOptions struct {
	NoCleanup bool
	Wait      bool
}

type ConfigOption func(o *ConfigOptions)

// NoCleanup does not delete the applied Config once it goes out of scope.
var NoCleanup ConfigOption = func(o *ConfigOptions) {
	o.NoCleanup = true
}

// Wait for the Config to be applied everywhere.
var Wait ConfigOption = func(o *ConfigOptions) {
	o.Wait = true
}

// ConfigFactory is a factory for creating new Config resources.
type ConfigFactory interface {
	// YAML adds YAML content to this config for the given namespace.
	YAML(ns string, yamlText ...string) Config

	// File reads the given YAML files and adds their content to this config
	// for the given namespace.
	File(ns string, paths ...string) Config

	// Eval the same as YAML, but it evaluates the template parameters.
	Eval(ns string, args interface{}, yamlText ...string) Config

	// EvalFile the same as File, but it evaluates the template parameters.
	EvalFile(ns string, args interface{}, paths ...string) Config
}

// Config builds a configuration that can be applied or deleted as a single
type Config interface {
	// ConfigFactory for appending to this Config
	ConfigFactory

	// Apply this config to all clusters within the ConfigManager
	Apply(opts ...ConfigOption) error
	ApplyOrFail(t test.Failer, opts ...ConfigOption)

	// Delete this config from all clusters within the ConfigManager
	Delete() error
	DeleteOrFail(t test.Failer)
}

// ConfigManager is an interface for applying/deleting yaml resources.
type ConfigManager interface {
	ConfigFactory
<<<<<<< HEAD
=======

	// New empty Config.
	New() Config
>>>>>>> a287fbff

	// WithFilePrefix sets the prefix used for intermediate files.
	WithFilePrefix(prefix string) ConfigManager
}

// Context is the core context interface that is used by resources.
type Context interface {
	yml.FileWriter

	// TrackResource tracks a resource in this context. If the context is closed, then the resource will be
	// cleaned up.
	TrackResource(r Resource) ID

	// GetResource accepts either a *T or *[]*T where T implements Resource.
	// For a non-slice pointer, the value will be assigned to the first matching resource.
	// For a slice pointer, the matching resources from this scope and its parent(s) will be appended.
	// If ref is not a pointer, an error will be returned.
	// If there is no match for a non-slice pointer, an error will be returned.
	GetResource(ref interface{}) error

	// The Environment in which the tests run
	Environment() Environment

	// Clusters in this Environment. There will always be at least one.
	Clusters() cluster.Clusters

	// AllClusters in this Environment, including external control planes.
	AllClusters() cluster.Clusters

	// Settings returns common settings
	Settings() *Settings

	// ConditionalCleanup runs the given function when the test context completes.
	// If -istio.test.nocleanup is set, this function will not be executed. To unconditionally cleanup, use Cleanup.
	// This function may not (safely) access the test context.
	ConditionalCleanup(fn func())

	// Cleanup runs the given function when the test context completes.
	// This function will always run, regardless of -istio.test.nocleanup. To run only when cleanup is enabled,
	// use WhenDone.
	// This function may not (safely) access the test context.
	Cleanup(fn func())

	// CreateDirectory creates a new subdirectory within this context.
	CreateDirectory(name string) (string, error)

	// CreateTmpDirectory creates a new temporary directory within this context.
	CreateTmpDirectory(prefix string) (string, error)

	// ConfigKube returns a ConfigManager that writes config to the provided clusers. If
	// no clusters are provided, writes to all clusters in the mesh.
	ConfigKube(clusters ...cluster.Cluster) ConfigManager

	// ConfigIstio returns a ConfigManager that writes config to all Istio config clusters.
	ConfigIstio() ConfigManager

	// RecordTraceEvent records an event. This is later saved to trace.yaml for analysis
	RecordTraceEvent(key string, value interface{})
}<|MERGE_RESOLUTION|>--- conflicted
+++ resolved
@@ -70,12 +70,9 @@
 // ConfigManager is an interface for applying/deleting yaml resources.
 type ConfigManager interface {
 	ConfigFactory
-<<<<<<< HEAD
-=======
 
 	// New empty Config.
 	New() Config
->>>>>>> a287fbff
 
 	// WithFilePrefix sets the prefix used for intermediate files.
 	WithFilePrefix(prefix string) ConfigManager
