--- conflicted
+++ resolved
@@ -426,8 +426,8 @@
 			}
 
 			// Wait for the eastwestgateway to have a public IP.
-<<<<<<< HEAD
-			gatewayAddr := i.CustomIngressFor(c, eastWestIngressServiceName, eastWestIngressIstioLabel).DiscoveryAddress()
+			name := types.NamespacedName{Name: eastWestIngressServiceName, Namespace: i.settings.SystemNamespace}
+			gatewayAddr := i.CustomIngressFor(c, name, eastWestIngressIstioLabel).DiscoveryAddress()
 			// Wait until the IP is reachable, as well
 			if err := retry.UntilSuccess(func() error {
 				_, err := net.DialTimeout("tcp", fmt.Sprintf("%s:%d", gatewayAddr.IP, gatewayAddr.Port), 1*time.Second)
@@ -435,11 +435,6 @@
 			}, retry.Timeout(240*time.Second), retry.Delay(1*time.Second)); err != nil {
 				return i, fmt.Errorf("failed waiting for gateway to become reachable in %s: %v", c.Name(), err)
 			}
-
-=======
-			name := types.NamespacedName{Name: eastWestIngressServiceName, Namespace: i.settings.SystemNamespace}
-			_ = i.CustomIngressFor(c, name, eastWestIngressIstioLabel).DiscoveryAddress()
->>>>>>> 16a38d8e
 		}
 	}
 
