--- conflicted
+++ resolved
@@ -59,12 +59,8 @@
 	Centos7      VMDistro = "Centos7"
 	Rockylinux8  VMDistro = "Centos8"
 
-<<<<<<< HEAD
 	// DefaultVMDistro is intentionally different in ASM; making it "" means we prefer the env vars
 	DefaultVMDistro = ""
-=======
-	DefaultVMDistro = UbuntuJammy
->>>>>>> 17caa3d2
 )
 
 // Config defines the options for creating an Echo component.
