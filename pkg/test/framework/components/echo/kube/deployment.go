--- conflicted
+++ resolved
@@ -635,10 +635,6 @@
 `, name, podIP, sa, network, service, version)
 }
 
-<<<<<<< HEAD
-func GenerateDeployment(cfg echo.Config, settings *resource.Settings) (string, error) {
-	params, err := TemplateParams(cfg, settings)
-=======
 func GenerateDeployment(ctx resource.Context, cfg echo.Config, settings *resource.Settings) (string, error) {
 	if settings == nil {
 		var err error
@@ -649,7 +645,6 @@
 	}
 
 	params, err := deploymentParams(ctx, cfg, settings)
->>>>>>> bf2adb0b
 	if err != nil {
 		return "", err
 	}
@@ -663,15 +658,7 @@
 }
 
 func GenerateService(cfg echo.Config) (string, error) {
-<<<<<<< HEAD
-	params, err := TemplateParams(cfg, nil)
-	if err != nil {
-		return "", err
-	}
-
-=======
-	params := serviceParams(cfg)
->>>>>>> bf2adb0b
+	params := ServiceParams(cfg)
 	return tmpl.Execute(serviceTemplate, params)
 }
 
@@ -691,22 +678,11 @@
 	return r
 }()
 
-<<<<<<< HEAD
-// TODO make this exported in OSS rather than in this fork
-func TemplateParams(cfg echo.Config, settings *resource.Settings) (map[string]interface{}, error) {
-	if settings == nil {
-		var err error
-		settings, err = resource.SettingsFromCommandLine("template")
-		if err != nil {
-			return nil, err
-		}
-=======
 // getVMOverrideForIstiodDNS returns the DNS alias to use for istiod on VMs. VMs always access
 // istiod via the east-west gateway, even though they are installed on the same cluster as istiod.
 func getVMOverrideForIstiodDNS(ctx resource.Context, cfg echo.Config) (istioHost string, istioIP string) {
 	if ctx == nil {
 		return
->>>>>>> bf2adb0b
 	}
 
 	ist, err := istio.Get(ctx)
@@ -785,7 +761,9 @@
 	return params, nil
 }
 
-func serviceParams(cfg echo.Config) map[string]interface{} {
+// TODO Similar to TemplateParams ancestor make this exported in OSS rather
+// than in this fork
+func ServiceParams(cfg echo.Config) map[string]interface{} {
 	return map[string]interface{}{
 		"Service":            cfg.Service,
 		"Headless":           cfg.Headless,
