--- conflicted
+++ resolved
@@ -228,13 +228,8 @@
 }
 
 func GenerateService(cfg echo.Config) (string, error) {
-<<<<<<< HEAD
 	params := ServiceParams(cfg)
-	return tmpl.Execute(serviceTemplate, params)
-=======
-	params := serviceParams(cfg)
 	return tmpl.Execute(getTemplate(serviceTemplateFile), params)
->>>>>>> 05b0a684
 }
 
 var VMImages = map[echo.VMDistro]string{
