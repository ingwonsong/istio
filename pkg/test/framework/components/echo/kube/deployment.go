--- conflicted
+++ resolved
@@ -582,13 +582,8 @@
 `, name, podIP, sa, network, service, version)
 }
 
-<<<<<<< HEAD
-func GenerateDeployment(cfg echo.Config, imgSettings *image.Settings, settings *resource.Settings) (string, error) {
-	params, err := TemplateParams(cfg, imgSettings, settings)
-=======
 func GenerateDeployment(cfg echo.Config, settings *resource.Settings) (string, error) {
-	params, err := templateParams(cfg, settings)
->>>>>>> 185d5259
+	params, err := TemplateParams(cfg, settings)
 	if err != nil {
 		return "", err
 	}
@@ -602,11 +597,7 @@
 }
 
 func GenerateService(cfg echo.Config) (string, error) {
-<<<<<<< HEAD
-	params, err := TemplateParams(cfg, nil, nil)
-=======
-	params, err := templateParams(cfg, nil)
->>>>>>> 185d5259
+	params, err := TemplateParams(cfg, nil)
 	if err != nil {
 		return "", err
 	}
@@ -624,12 +615,8 @@
 	echo.Centos8:      "app_sidecar_centos_8",
 }
 
-<<<<<<< HEAD
 // TODO make this exported in OSS rather than in this fork
-func TemplateParams(cfg echo.Config, imgSettings *image.Settings, settings *resource.Settings) (map[string]interface{}, error) {
-=======
-func templateParams(cfg echo.Config, settings *resource.Settings) (map[string]interface{}, error) {
->>>>>>> 185d5259
+func TemplateParams(cfg echo.Config, settings *resource.Settings) (map[string]interface{}, error) {
 	if settings == nil {
 		var err error
 		settings, err = resource.SettingsFromCommandLine("template")
