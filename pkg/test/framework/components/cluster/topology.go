//  Copyright Istio Authors
//
//  Licensed under the Apache License, Version 2.0 (the "License");
//  you may not use this file except in compliance with the License.
//  You may obtain a copy of the License at
//
//      http://www.apache.org/licenses/LICENSE-2.0
//
//  Unless required by applicable law or agreed to in writing, software
//  distributed under the License is distributed on an "AS IS" BASIS,
//  WITHOUT WARRANTIES OR CONDITIONS OF ANY KIND, either express or implied.
//  See the License for the specific language governing permissions and
//  limitations under the License.

package cluster

import (
	"bytes"
	"fmt"

	"istio.io/istio/pkg/kube"
	"istio.io/istio/pkg/test/framework/config"
)

// Map can be given as a shared reference to multiple Topology/Cluster implementations.
// allowing clusters to find each other for lookups of Primary, ConfigCluster, etc.
type Map = map[string]Cluster

func NewTopology(config Config, allClusters Map) Topology {
<<<<<<< HEAD
	topology := Topology{
		ClusterName:        config.Name,
		ClusterKind:        config.Kind,
		Network:            config.Network,
		ClusterHTTPProxy:   config.HTTPProxy,
		PrimaryClusterName: config.PrimaryClusterName,
		ConfigClusterName:  config.ConfigClusterName,
		AllClusters:        allClusters,
		Index:              len(allClusters),
		ConfigMetadata:     config.Meta,
=======
	return Topology{
		ClusterName:             config.Name,
		ClusterKind:             config.Kind,
		Network:                 config.Network,
		ClusterHTTPProxy:        config.HTTPProxy,
		PrimaryClusterName:      config.PrimaryClusterName,
		ConfigClusterName:       config.ConfigClusterName,
		ClusterProxyKubectlOnly: config.ProxyKubectlOnly,
		AllClusters:             allClusters,
		Index:                   len(allClusters),
		ConfigMetadata:          config.Meta,
>>>>>>> 4a2f395d
	}
	if len(config.Meta.String("sshuser")) > 0 {
		topology.ClusterSSHUser = config.Meta.String("sshuser")
		topology.ClusterSSHKey = config.Meta.String("sshkey")
	}
	return topology
}

// Topology gives information about the relationship between clusters.
// Cluster implementations can embed this struct to include common functionality.
type Topology struct {
<<<<<<< HEAD
	ClusterName        string
	ClusterKind        Kind
	Network            string
	ClusterHTTPProxy   string
	ClusterSSHUser     string
	ClusterSSHKey      string
	PrimaryClusterName string
	ConfigClusterName  string
	Index              int
=======
	ClusterName             string
	ClusterKind             Kind
	Network                 string
	ClusterHTTPProxy        string
	PrimaryClusterName      string
	ConfigClusterName       string
	ClusterProxyKubectlOnly bool
	Index                   int
>>>>>>> 4a2f395d
	// AllClusters should contain all AllClusters in the context
	AllClusters    Map
	ConfigMetadata config.Map
}

// MetadataValue provides the configured value for a metadata key in the cluster configuration.
func (c Topology) MetadataValue(key string) string {
	return c.ConfigMetadata.String(key)
}

// NetworkName the cluster is on
func (c Topology) NetworkName() string {
	return c.Network
}

func (c Topology) SSHUser() string {
	return c.ClusterSSHUser
}

func (c Topology) SSHKey() string {
	return c.ClusterSSHKey
}

// Name provides the ClusterName this cluster used by Istio.
func (c Topology) Name() string {
	return c.ClusterName
}

// HTTPProxy to connect to the cluster
func (c Topology) HTTPProxy() string {
	return c.ClusterHTTPProxy
}

func (c Topology) ProxyKubectlOnly() bool {
	return c.ClusterProxyKubectlOnly
}

// knownClusterNames maintains a well-known set of cluster names. These will always be used with
// StableNames if encountered.
var knownClusterNames = map[string]struct{}{
	"primary":               {},
	"remote":                {},
	"cross-network-primary": {},
}

// StableName provides a name used for testcase names. Deterministic, so testgrid
// can be consistent when the underlying cluster names are dynamic.
func (c Topology) StableName() string {
	var prefix string
	switch c.Kind() {
	case Kubernetes:
		// If its a known cluster name, use that directly.
		// This will not be dynamic, and allows 1:1 correlation of cluster name and test name for simplicity.
		if _, f := knownClusterNames[c.Name()]; f {
			return c.Name()
		}
		if c.IsPrimary() {
			if c.IsConfig() {
				prefix = "primary"
			} else {
				prefix = "externalistiod"
			}
		} else if c.IsRemote() {
			if c.IsConfig() {
				prefix = "config"
			} else {
				prefix = "remote"
			}
		}
	default:
		prefix = string(c.Kind())
	}

	return fmt.Sprintf("%s-%d", prefix, c.Index)
}

func (c Topology) Kind() Kind {
	return c.ClusterKind
}

func (c Topology) IsPrimary() bool {
	return c.Primary().Name() == c.Name()
}

func (c Topology) IsConfig() bool {
	return c.Config().Name() == c.Name()
}

func (c Topology) IsRemote() bool {
	return !c.IsPrimary()
}

func (c Topology) IsExternalControlPlane() bool {
	return c.IsPrimary() && !c.IsConfig()
}

func (c Topology) Primary() Cluster {
	cluster, ok := c.AllClusters[c.PrimaryClusterName]
	if !ok || cluster == nil {
		panic(fmt.Errorf("cannot find %s, the primary cluster for %s", c.PrimaryClusterName, c.Name()))
	}
	return cluster
}

func (c Topology) PrimaryName() string {
	return c.PrimaryClusterName
}

func (c Topology) Config() Cluster {
	cluster, ok := c.AllClusters[c.ConfigClusterName]
	if !ok || cluster == nil {
		panic(fmt.Errorf("cannot find %s, the config cluster for %s", c.ConfigClusterName, c.Name()))
	}
	return cluster
}

func (c Topology) ConfigName() string {
	return c.ConfigClusterName
}

func (c Topology) WithPrimary(primaryClusterName string) Topology {
	// TODO remove this, should only be provided by external config
	c.PrimaryClusterName = primaryClusterName
	return c
}

func (c Topology) WithConfig(configClusterName string) Topology {
	// TODO remove this, should only be provided by external config
	c.ConfigClusterName = configClusterName
	return c
}

func (c Topology) MinKubeVersion(minor uint) bool {
	cluster := c.AllClusters[c.ClusterName]
	if cluster.Kind() != Kubernetes && cluster.Kind() != Fake {
		return c.Primary().MinKubeVersion(minor)
	}
	return kube.IsAtLeastVersion(cluster, minor)
}

func (c Topology) MaxKubeVersion(minor uint) bool {
	cluster := c.AllClusters[c.ClusterName]
	if cluster.Kind() != Kubernetes && cluster.Kind() != Fake {
		return c.Primary().MaxKubeVersion(minor)
	}
	return kube.IsLessThanVersion(cluster, minor+1)
}

func (c Topology) String() string {
	buf := &bytes.Buffer{}

	_, _ = fmt.Fprintf(buf, "Name:               %s\n", c.Name())
	_, _ = fmt.Fprintf(buf, "StableName:         %s\n", c.StableName())
	_, _ = fmt.Fprintf(buf, "Kind:               %s\n", c.Kind())
	_, _ = fmt.Fprintf(buf, "PrimaryCluster:     %s\n", c.Primary().Name())
	_, _ = fmt.Fprintf(buf, "ConfigCluster:      %s\n", c.Config().Name())
	_, _ = fmt.Fprintf(buf, "Network:            %s\n", c.NetworkName())
	_, _ = fmt.Fprintf(buf, "HTTPProxy:          %s\n", c.HTTPProxy())
<<<<<<< HEAD
	_, _ = fmt.Fprintf(buf, "SSHKey:             %s\n", c.SSHKey())
	_, _ = fmt.Fprintf(buf, "SSHUser:            %s\n", c.SSHUser())
=======
	_, _ = fmt.Fprintf(buf, "ProxyKubectlOnly:   %t\n", c.ProxyKubectlOnly())
>>>>>>> 4a2f395d

	return buf.String()
}<|MERGE_RESOLUTION|>--- conflicted
+++ resolved
@@ -27,19 +27,7 @@
 type Map = map[string]Cluster
 
 func NewTopology(config Config, allClusters Map) Topology {
-<<<<<<< HEAD
 	topology := Topology{
-		ClusterName:        config.Name,
-		ClusterKind:        config.Kind,
-		Network:            config.Network,
-		ClusterHTTPProxy:   config.HTTPProxy,
-		PrimaryClusterName: config.PrimaryClusterName,
-		ConfigClusterName:  config.ConfigClusterName,
-		AllClusters:        allClusters,
-		Index:              len(allClusters),
-		ConfigMetadata:     config.Meta,
-=======
-	return Topology{
 		ClusterName:             config.Name,
 		ClusterKind:             config.Kind,
 		Network:                 config.Network,
@@ -50,7 +38,6 @@
 		AllClusters:             allClusters,
 		Index:                   len(allClusters),
 		ConfigMetadata:          config.Meta,
->>>>>>> 4a2f395d
 	}
 	if len(config.Meta.String("sshuser")) > 0 {
 		topology.ClusterSSHUser = config.Meta.String("sshuser")
@@ -62,26 +49,16 @@
 // Topology gives information about the relationship between clusters.
 // Cluster implementations can embed this struct to include common functionality.
 type Topology struct {
-<<<<<<< HEAD
-	ClusterName        string
-	ClusterKind        Kind
-	Network            string
-	ClusterHTTPProxy   string
-	ClusterSSHUser     string
-	ClusterSSHKey      string
-	PrimaryClusterName string
-	ConfigClusterName  string
-	Index              int
-=======
 	ClusterName             string
 	ClusterKind             Kind
 	Network                 string
 	ClusterHTTPProxy        string
+	ClusterSSHUser          string
+	ClusterSSHKey           string
 	PrimaryClusterName      string
 	ConfigClusterName       string
 	ClusterProxyKubectlOnly bool
 	Index                   int
->>>>>>> 4a2f395d
 	// AllClusters should contain all AllClusters in the context
 	AllClusters    Map
 	ConfigMetadata config.Map
@@ -240,12 +217,9 @@
 	_, _ = fmt.Fprintf(buf, "ConfigCluster:      %s\n", c.Config().Name())
 	_, _ = fmt.Fprintf(buf, "Network:            %s\n", c.NetworkName())
 	_, _ = fmt.Fprintf(buf, "HTTPProxy:          %s\n", c.HTTPProxy())
-<<<<<<< HEAD
+	_, _ = fmt.Fprintf(buf, "ProxyKubectlOnly:   %t\n", c.ProxyKubectlOnly())
 	_, _ = fmt.Fprintf(buf, "SSHKey:             %s\n", c.SSHKey())
 	_, _ = fmt.Fprintf(buf, "SSHUser:            %s\n", c.SSHUser())
-=======
-	_, _ = fmt.Fprintf(buf, "ProxyKubectlOnly:   %t\n", c.ProxyKubectlOnly())
->>>>>>> 4a2f395d
 
 	return buf.String()
 }