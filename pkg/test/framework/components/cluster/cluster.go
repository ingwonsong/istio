--- conflicted
+++ resolved
@@ -81,15 +81,13 @@
 	// HTTPProxy returns the HTTP proxy config to connect to the cluster
 	HTTPProxy() string
 
-<<<<<<< HEAD
 	// SSHUser returns the ssh user to connect to the bootstrap VM of Baremetal/AWS cluster
 	SSHUser() string
 
 	// SSHKey returns the ssh key to connect to the bootstrap VM of Baremetal/AWS cluster
 	SSHKey() string
-=======
+
 	// Metadata returns the value for a given metadata key for the cluster.
 	// If the key is not found in the cluster metadata, an empty string is returned.
 	MetadataValue(key string) string
->>>>>>> 8a5a2889
 }