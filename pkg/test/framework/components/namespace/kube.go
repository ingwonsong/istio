--- conflicted
+++ resolved
@@ -240,7 +240,9 @@
 	}); err != nil {
 		return nil, err
 	}
-
+	mu.Lock()
+	CustomizationForPlatformSuppport(n)
+	mu.Unlock()
 	return n, nil
 }
 
@@ -264,12 +266,6 @@
 			return err
 		}
 	}
-<<<<<<< HEAD
-	mu.Lock()
-	CustomizationForPlatformSuppport(n)
-	mu.Unlock()
-	return n, nil
-=======
 	return nil
 }
 
@@ -307,7 +303,6 @@
 		return g.Wait().ErrorOrNil()
 	}
 	return nil
->>>>>>> 8a5a2889
 }
 
 // createNamespaceLabels will take a namespace config and generate the proper k8s labels
