--- conflicted
+++ resolved
@@ -137,17 +137,12 @@
 		})
 	} else if pilotCertProviderName == constants.CertProviderKubernetes {
 		log.Infof("Generating K8S-signed cert for %v", s.dnsNames)
-<<<<<<< HEAD
 		k8sSigner, approveCSR, err := chiron.GetAsmK8sSigner(s.kubeClient)
 		if err != nil {
 			return fmt.Errorf("unable to sign Istiod DNS certificate: %v", err)
 		}
-		certChain, keyPEM, _, err = chiron.GenKeyCertK8sCA(s.kubeClient,
+		certChain, keyPEM, _, err = chiron.GenKeyCertK8sCA(s.kubeClient.Kube(),
 			strings.Join(s.dnsNames, ","), hostnamePrefix+".csr.secret", namespace, defaultCACertPath, k8sSigner, approveCSR, SelfSignedCACertTTL.Get())
-=======
-		certChain, keyPEM, _, err = chiron.GenKeyCertK8sCA(s.kubeClient.Kube(),
-			strings.Join(s.dnsNames, ","), hostnamePrefix+".csr.secret", namespace, defaultCACertPath, "", true, SelfSignedCACertTTL.Get())
->>>>>>> 6dadecee
 		if err != nil {
 			return fmt.Errorf("failed generating key and cert by kubernetes: %v", err)
 		}
