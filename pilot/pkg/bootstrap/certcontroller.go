// Copyright Istio Authors
//
// Licensed under the Apache License, Version 2.0 (the "License");
// you may not use this file except in compliance with the License.
// You may obtain a copy of the License at
//
//     http://www.apache.org/licenses/LICENSE-2.0
//
// Unless required by applicable law or agreed to in writing, software
// distributed under the License is distributed on an "AS IS" BASIS,
// WITHOUT WARRANTIES OR CONDITIONS OF ANY KIND, either express or implied.
// See the License for the specific language governing permissions and
// limitations under the License.

package bootstrap

import (
	"bytes"
	"crypto/tls"
	"crypto/x509"
	"fmt"
	"os"
	"path"
	"strings"
	"time"

	"istio.io/istio/pilot/pkg/features"
	"istio.io/istio/pkg/config/constants"
	"istio.io/istio/pkg/security"
	"istio.io/istio/security/pkg/k8s/chiron"
	"istio.io/istio/security/pkg/pki/ca"
	"istio.io/pkg/log"
)

const (
	// defaultCertGracePeriodRatio is the default length of certificate rotation grace period,
	// configured as the ratio of the certificate TTL.
	defaultCertGracePeriodRatio = 0.5

	// defaultMinCertGracePeriod is the default minimum grace period for workload cert rotation.
	defaultMinCertGracePeriod = 10 * time.Minute

	// the interval polling root cert and re sign istiod cert when it changes.
	rootCertPollingInterval = 60 * time.Second

	// Default CA certificate path
	// Currently, custom CA path is not supported; no API to get custom CA cert yet.
	defaultCACertPath = "./var/run/secrets/kubernetes.io/serviceaccount/ca.crt"
)

// CertController can create certificates signed by K8S server.
func (s *Server) initCertController(args *PilotArgs) error {
	var err error
	var secretNames, dnsNames []string

	meshConfig := s.environment.Mesh()
	if meshConfig.GetCertificates() == nil || len(meshConfig.GetCertificates()) == 0 {
		// TODO: if the provider is set to Citadel, use that instead of k8s so the API is still preserved.
		log.Info("No certificates specified, skipping K8S DNS certificate controller")
		return nil
	}

	k8sClient := s.kubeClient
	for _, c := range meshConfig.GetCertificates() {
		name := strings.Join(c.GetDnsNames(), ",")
		if len(name) == 0 { // must have a DNS name
			continue
		}
		if len(c.GetSecretName()) > 0 {
			// Chiron will generate the key and certificate and save them in a secret
			secretNames = append(secretNames, c.GetSecretName())
			dnsNames = append(dnsNames, name)
		}
	}

	// Provision and manage the certificates for non-Pilot services.
	// If services are empty, the certificate controller will do nothing.
	s.certController, err = chiron.NewWebhookController(defaultCertGracePeriodRatio, defaultMinCertGracePeriod,
		k8sClient.Kube(), defaultCACertPath, secretNames, dnsNames, args.Namespace, "")
	if err != nil {
		return fmt.Errorf("failed to create certificate controller: %v", err)
	}
	s.addStartFunc(func(stop <-chan struct{}) error {
		go func() {
			// Run Chiron to manage the lifecycles of certificates
			s.certController.Run(stop)
		}()

		return nil
	})

	return nil
}

// initDNSCerts will create the certificates to be used by Istiod GRPC server and webhooks.
// If the certificate creation fails - for example no support in K8S - returns an error.
// Will use the mesh.yaml DiscoveryAddress to find the default expected address of the control plane,
// with an environment variable allowing override.
//
// Controlled by features.IstiodService env variable, which defines the name of the service to use in the DNS
// cert, or empty for disabling this feature.
//
// TODO: If the discovery address in mesh.yaml is set to port 15012 (XDS-with-DNS-certs) and the name
// matches the k8s namespace, failure to start DNS server is a fatal error.
func (s *Server) initDNSCerts() error {
	var certChain, keyPEM, caBundle []byte
	var err error
	pilotCertProviderName := features.PilotCertProvider
	if strings.HasPrefix(pilotCertProviderName, constants.CertProviderKubernetesSignerPrefix) && s.RA != nil {
		signerName := strings.TrimPrefix(pilotCertProviderName, constants.CertProviderKubernetesSignerPrefix)
		log.Infof("Generating K8S-signed cert for %v using signer %v", s.dnsNames, signerName)
		certChain, keyPEM, _, err = chiron.GenKeyCertK8sCA(s.kubeClient.Kube(),
			strings.Join(s.dnsNames, ","), "", signerName, true, SelfSignedCACertTTL.Get())
		if err != nil {
			return fmt.Errorf("failed generating key and cert by kubernetes: %v", err)
		}
		caBundle, err = s.RA.GetRootCertFromMeshConfig(signerName)
		if err != nil {
			return err
		}
		// MeshConfig:Add callback for mesh config update
		s.environment.AddMeshHandler(func() {
			newCaBundle, _ := s.RA.GetRootCertFromMeshConfig(signerName)
			if newCaBundle != nil && !bytes.Equal(newCaBundle, s.istiodCertBundleWatcher.GetKeyCertBundle().CABundle) {
				newCertChain, newKeyPEM, _, err := chiron.GenKeyCertK8sCA(s.kubeClient.Kube(),
					strings.Join(s.dnsNames, ","), "", signerName, true, SelfSignedCACertTTL.Get())
				if err != nil {
					log.Fatalf("failed regenerating key and cert for istiod by kubernetes: %v", err)
				}
				s.istiodCertBundleWatcher.SetAndNotify(newKeyPEM, newCertChain, newCaBundle)
			}
		})
	} else if pilotCertProviderName == constants.CertProviderKubernetes {
		log.Infof("Generating K8S-signed cert for %v", s.dnsNames)
		k8sSigner, approveCSR, err := chiron.GetAsmK8sSigner(s.kubeClient)
		if err != nil {
			return fmt.Errorf("unable to sign Istiod DNS certificate: %v", err)
		}
		certChain, keyPEM, _, err = chiron.GenKeyCertK8sCA(s.kubeClient.Kube(),
<<<<<<< HEAD
			strings.Join(s.dnsNames, ","), hostnamePrefix+".csr.secret", namespace, defaultCACertPath, k8sSigner, approveCSR, SelfSignedCACertTTL.Get())
=======
			strings.Join(s.dnsNames, ","), defaultCACertPath, "", true, SelfSignedCACertTTL.Get())
>>>>>>> bf2adb0b
		if err != nil {
			return fmt.Errorf("failed generating key and cert by kubernetes: %v", err)
		}
		caBundle, err = os.ReadFile(defaultCACertPath)
		if err != nil {
			return fmt.Errorf("failed reading %s: %v", defaultCACertPath, err)
		}
	} else if pilotCertProviderName == constants.CertProviderIstiod {
		certChain, keyPEM, err = s.CA.GenKeyCert(s.dnsNames, SelfSignedCACertTTL.Get(), false)
		if err != nil {
			return fmt.Errorf("failed generating istiod key cert %v", err)
		}
		log.Infof("Generating istiod-signed cert for %v:\n %s", s.dnsNames, certChain)

		signingKeyFile := path.Join(LocalCertDir.Get(), ca.CAPrivateKeyFile)
		// check if signing key file exists the cert dir
		if _, err := os.Stat(signingKeyFile); err != nil {
			log.Infof("No plugged-in cert at %v; self-signed cert is used", signingKeyFile)
			caBundle = s.CA.GetCAKeyCertBundle().GetRootCertPem()
			s.addStartFunc(func(stop <-chan struct{}) error {
				go func() {
					// regenerate istiod key cert when root cert changes.
					s.watchRootCertAndGenKeyCert(stop)
				}()
				return nil
			})
		} else {
			log.Infof("Use plugged-in cert at %v", signingKeyFile)
			caBundle, err = os.ReadFile(path.Join(LocalCertDir.Get(), ca.RootCertFile))
			if err != nil {
				return fmt.Errorf("failed reading %s: %v", path.Join(LocalCertDir.Get(), ca.RootCertFile), err)
			}
		}
	} else {
		customCACertPath := security.DefaultRootCertFilePath
		log.Infof("User specified cert provider: %v, mounted in a well known location %v",
			features.PilotCertProvider, customCACertPath)
		caBundle, err = os.ReadFile(customCACertPath)
		if err != nil {
			return fmt.Errorf("failed reading %s: %v", customCACertPath, err)
		}
	}
	s.istiodCertBundleWatcher.SetAndNotify(keyPEM, certChain, caBundle)
	return nil
}

// TODO(hzxuzonghu): support async notification instead of polling the CA root cert.
func (s *Server) watchRootCertAndGenKeyCert(stop <-chan struct{}) {
	caBundle := s.CA.GetCAKeyCertBundle().GetRootCertPem()
	for {
		select {
		case <-stop:
			return
		case <-time.After(rootCertPollingInterval):
			newRootCert := s.CA.GetCAKeyCertBundle().GetRootCertPem()
			if !bytes.Equal(caBundle, newRootCert) {
				caBundle = newRootCert
				certChain, keyPEM, err := s.CA.GenKeyCert(s.dnsNames, SelfSignedCACertTTL.Get(), false)
				if err != nil {
					log.Errorf("failed generating istiod key cert %v", err)
				} else {
					s.istiodCertBundleWatcher.SetAndNotify(keyPEM, certChain, caBundle)
					log.Infof("regenerated istiod dns cert: %s", certChain)
				}
			}
		}
	}
}

// updatePluggedinRootCertAndGenKeyCert when intermediate CA is updated, it generates new dns certs and notifies keycertbundle about the changes
func (s *Server) updatePluggedinRootCertAndGenKeyCert() error {
	caBundle := s.CA.GetCAKeyCertBundle().GetRootCertPem()
	certChain, keyPEM, err := s.CA.GenKeyCert(s.dnsNames, SelfSignedCACertTTL.Get(), false)
	if err != nil {
		return err
	}

	s.istiodCertBundleWatcher.SetAndNotify(keyPEM, certChain, caBundle)
	return nil
}

// initCertificateWatches sets up watches for the plugin dns certs.
func (s *Server) initCertificateWatches(tlsOptions TLSOptions) error {
	if err := s.istiodCertBundleWatcher.SetFromFilesAndNotify(tlsOptions.KeyFile, tlsOptions.CertFile, tlsOptions.CaCertFile); err != nil {
		return fmt.Errorf("set keyCertBundle failed: %v", err)
	}
	// TODO: Setup watcher for root and restart server if it changes.
	for _, file := range []string{tlsOptions.CertFile, tlsOptions.KeyFile} {
		log.Infof("adding watcher for certificate %s", file)
		if err := s.fileWatcher.Add(file); err != nil {
			return fmt.Errorf("could not watch %v: %v", file, err)
		}
	}
	s.addStartFunc(func(stop <-chan struct{}) error {
		go func() {
			var keyCertTimerC <-chan time.Time
			for {
				select {
				case <-keyCertTimerC:
					keyCertTimerC = nil
					if err := s.istiodCertBundleWatcher.SetFromFilesAndNotify(tlsOptions.KeyFile, tlsOptions.CertFile, tlsOptions.CaCertFile); err != nil {
						log.Errorf("Setting keyCertBundle failed: %v", err)
					}
				case <-s.fileWatcher.Events(tlsOptions.CertFile):
					if keyCertTimerC == nil {
						keyCertTimerC = time.After(watchDebounceDelay)
					}
				case <-s.fileWatcher.Events(tlsOptions.KeyFile):
					if keyCertTimerC == nil {
						keyCertTimerC = time.After(watchDebounceDelay)
					}
				case err := <-s.fileWatcher.Errors(tlsOptions.CertFile):
					log.Errorf("error watching %v: %v", tlsOptions.CertFile, err)
				case err := <-s.fileWatcher.Errors(tlsOptions.KeyFile):
					log.Errorf("error watching %v: %v", tlsOptions.KeyFile, err)
				case <-stop:
					return
				}
			}
		}()
		return nil
	})
	return nil
}

func (s *Server) reloadIstiodCert(watchCh <-chan struct{}, stopCh <-chan struct{}) {
	for {
		select {
		case <-stopCh:
			return
		case <-watchCh:
			if err := s.loadIstiodCert(); err != nil {
				log.Errorf("reload istiod cert failed: %v", err)
			}
		}
	}
}

// loadIstiodCert load IstiodCert received from watchCh once
func (s *Server) loadIstiodCert() error {
	keyCertBundle := s.istiodCertBundleWatcher.GetKeyCertBundle()
	keyPair, err := tls.X509KeyPair(keyCertBundle.CertPem, keyCertBundle.KeyPem)
	if err != nil {
		return fmt.Errorf("istiod loading x509 key pairs failed: %v", err)
	}
	for _, c := range keyPair.Certificate {
		x509Cert, err := x509.ParseCertificates(c)
		if err != nil {
			// This can rarely happen, just in case.
			return fmt.Errorf("x509 cert - ParseCertificates() error: %v", err)
		}
		for _, c := range x509Cert {
			log.Infof("x509 cert - Issuer: %q, Subject: %q, SN: %x, NotBefore: %q, NotAfter: %q",
				c.Issuer, c.Subject, c.SerialNumber,
				c.NotBefore.Format(time.RFC3339), c.NotAfter.Format(time.RFC3339))
		}
	}

	log.Info("Istiod certificates are reloaded")
	s.certMu.Lock()
	s.istiodCert = &keyPair
	s.certMu.Unlock()
	return nil
}<|MERGE_RESOLUTION|>--- conflicted
+++ resolved
@@ -137,11 +137,7 @@
 			return fmt.Errorf("unable to sign Istiod DNS certificate: %v", err)
 		}
 		certChain, keyPEM, _, err = chiron.GenKeyCertK8sCA(s.kubeClient.Kube(),
-<<<<<<< HEAD
-			strings.Join(s.dnsNames, ","), hostnamePrefix+".csr.secret", namespace, defaultCACertPath, k8sSigner, approveCSR, SelfSignedCACertTTL.Get())
-=======
-			strings.Join(s.dnsNames, ","), defaultCACertPath, "", true, SelfSignedCACertTTL.Get())
->>>>>>> bf2adb0b
+			strings.Join(s.dnsNames, ","), defaultCACertPath, k8sSigner, approveCSR, SelfSignedCACertTTL.Get())
 		if err != nil {
 			return fmt.Errorf("failed generating key and cert by kubernetes: %v", err)
 		}
