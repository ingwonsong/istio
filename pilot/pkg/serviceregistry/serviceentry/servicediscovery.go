// Copyright Istio Authors
//
// Licensed under the Apache License, Version 2.0 (the "License");
// you may not use this file except in compliance with the License.
// You may obtain a copy of the License at
//
//     http://www.apache.org/licenses/LICENSE-2.0
//
// Unless required by applicable law or agreed to in writing, software
// distributed under the License is distributed on an "AS IS" BASIS,
// WITHOUT WARRANTIES OR CONDITIONS OF ANY KIND, either express or implied.
// See the License for the specific language governing permissions and
// limitations under the License.

package serviceentry

import (
	"fmt"
	"reflect"
	"strconv"
	"sync"
	"time"

	"k8s.io/apimachinery/pkg/types"

	networking "istio.io/api/networking/v1alpha3"
	"istio.io/istio/pilot/pkg/features"
	"istio.io/istio/pilot/pkg/model"
	"istio.io/istio/pilot/pkg/model/status"
	"istio.io/istio/pilot/pkg/serviceregistry"
	"istio.io/istio/pilot/pkg/serviceregistry/provider"
	"istio.io/istio/pilot/pkg/serviceregistry/util/workloadinstances"
	"istio.io/istio/pilot/pkg/util/informermetric"
	"istio.io/istio/pkg/cluster"
	"istio.io/istio/pkg/config"
	"istio.io/istio/pkg/config/constants"
	"istio.io/istio/pkg/config/host"
	"istio.io/istio/pkg/config/labels"
	"istio.io/istio/pkg/config/schema/gvk"
	"istio.io/istio/pkg/network"
	"istio.io/istio/pkg/queue"
	"istio.io/istio/pkg/util/protomarshal"
	istiolog "istio.io/pkg/log"
)

var (
	_   serviceregistry.Instance = &ServiceEntryStore{}
	log                          = istiolog.RegisterScope("serviceentry", "ServiceEntry registry", 0)
)

// instancesKey acts as a key to identify all instances for a given hostname/namespace pair
// This is mostly used as an index
type instancesKey struct {
	hostname  host.Name
	namespace string
}

func makeInstanceKey(i *model.ServiceInstance) instancesKey {
	return instancesKey{i.Service.Hostname, i.Service.Attributes.Namespace}
}

type externalConfigType int

const (
	serviceEntryConfigType externalConfigType = iota
	workloadEntryConfigType
	podConfigType
)

// configKey unique identifies a config object managed by this registry (ServiceEntry and WorkloadEntry)
type configKey struct {
	kind      externalConfigType
	name      string
	namespace string
}

// ServiceEntryStore communicates with ServiceEntry CRDs and monitors for changes
type ServiceEntryStore struct { // nolint:golint
	XdsUpdater model.XDSUpdater
	store      model.IstioConfigStore
	clusterID  cluster.ID

	// This lock is to make multi ops on the below stores.
	// For example, in some case, it requires delete all instances and then update new ones.
	// TODO: refactor serviceInstancesStore to remove the lock
	mutex            sync.RWMutex
	serviceInstances serviceInstancesStore
	// NOTE: historically, one index for both WorkloadEntry(s) and Pod(s);
	//       beware of naming collisions
	workloadInstances workloadinstances.Index
	services          serviceStore
	// to make sure the eds update run in serial to prevent stale ones can override new ones
	// There are multiple threads calling edsUpdate.
	// If all share one lock, then all the threads can have an obvious performance downgrade.
	edsQueue queue.Instance

	workloadHandlers []func(*model.WorkloadInstance, model.Event)

	// cb function used to get the networkID according to workload ip and labels.
	getNetworkIDCb func(IP string, labels labels.Instance) network.ID

	processServiceEntry bool

	model.NetworkGatewaysHandler
}

type ServiceDiscoveryOption func(*ServiceEntryStore)

func DisableServiceEntryProcessing() ServiceDiscoveryOption {
	return func(o *ServiceEntryStore) {
		o.processServiceEntry = false
	}
}

func WithClusterID(clusterID cluster.ID) ServiceDiscoveryOption {
	return func(o *ServiceEntryStore) {
		o.clusterID = clusterID
	}
}

func WithNetworkIDCb(cb func(endpointIP string, labels labels.Instance) network.ID) ServiceDiscoveryOption {
	return func(o *ServiceEntryStore) {
		o.getNetworkIDCb = cb
	}
}

// NewServiceDiscovery creates a new ServiceEntry discovery service
func NewServiceDiscovery(
	configController model.ConfigStoreCache,
	store model.IstioConfigStore,
	xdsUpdater model.XDSUpdater,
	options ...ServiceDiscoveryOption,
) *ServiceEntryStore {
	s := &ServiceEntryStore{
		XdsUpdater: xdsUpdater,
		store:      store,
		serviceInstances: serviceInstancesStore{
			ip2instance:   map[string][]*model.ServiceInstance{},
			instances:     map[instancesKey]map[configKey][]*model.ServiceInstance{},
			instancesBySE: map[types.NamespacedName]map[configKey][]*model.ServiceInstance{},
		},
		workloadInstances: workloadinstances.NewIndex(),
		services: serviceStore{
			servicesBySE: map[types.NamespacedName][]*model.Service{},
		},
		edsQueue:            queue.NewQueue(time.Second),
		processServiceEntry: true,
	}
	for _, o := range options {
		o(s)
	}

	if configController != nil {
		if s.processServiceEntry {
			configController.RegisterEventHandler(gvk.ServiceEntry, s.serviceEntryHandler)
		}
		configController.RegisterEventHandler(gvk.WorkloadEntry, s.workloadEntryHandler)
		_ = configController.SetWatchErrorHandler(informermetric.ErrorHandlerForCluster(s.clusterID))
	}
	return s
}

// convertWorkloadEntry convert wle from Config.Spec and populate the metadata labels into it.
func convertWorkloadEntry(cfg config.Config) *networking.WorkloadEntry {
	wle := cfg.Spec.(*networking.WorkloadEntry)
	if wle == nil {
		return nil
	}

	labels := make(map[string]string, len(wle.Labels)+len(cfg.Labels))
	for k, v := range wle.Labels {
		labels[k] = v
	}
	// we will merge labels from metadata with spec, with precedence to the metadata
	for k, v := range cfg.Labels {
		labels[k] = v
	}
	// shallow copy
	copied := &networking.WorkloadEntry{}
	protomarshal.ShallowCopy(copied, wle)
	copied.Labels = labels
	return copied
}

// workloadEntryHandler defines the handler for workload entries
func (s *ServiceEntryStore) workloadEntryHandler(old, curr config.Config, event model.Event) {
	log.Debugf("Handle event %s for workload entry %s/%s", event, curr.Namespace, curr.Name)
	var oldWle *networking.WorkloadEntry
	if old.Spec != nil {
		oldWle = convertWorkloadEntry(old)
	}
	wle := convertWorkloadEntry(curr)
	curr.Spec = wle
	key := configKey{
		kind:      workloadEntryConfigType,
		name:      curr.Name,
		namespace: curr.Namespace,
	}

	// If an entry is unhealthy, we will mark this as a delete instead
	// This ensures we do not track unhealthy endpoints
	if features.WorkloadEntryHealthChecks && !isHealthy(curr) {
		event = model.EventDelete
	}

	wi := s.convertWorkloadEntryToWorkloadInstance(curr, s.Cluster())
	if wi != nil && !wi.DNSServiceEntryOnly {
		// fire off the k8s handlers
		for _, h := range s.workloadHandlers {
			h(wi, event)
		}
	}

	// includes instances new updated or unchanged, in other word it is the current state.
	instancesUpdated := []*model.ServiceInstance{}
	instancesDeleted := []*model.ServiceInstance{}
	fullPush := false
	configsUpdated := map[model.ConfigKey]struct{}{}

	addConfigs := func(se *networking.ServiceEntry, services []*model.Service) {
		// If serviceentry's resolution is DNS, make a full push
		// TODO: maybe cds?
		if se.Resolution == networking.ServiceEntry_DNS || se.Resolution == networking.ServiceEntry_DNS_ROUND_ROBIN {
			fullPush = true
			for key, value := range getUpdatedConfigs(services) {
				configsUpdated[key] = value
			}
		}
	}

	cfgs, _ := s.store.List(gvk.ServiceEntry, curr.Namespace)
	currSes := getWorkloadServiceEntries(cfgs, wle)
	var oldSes map[types.NamespacedName]*config.Config
	if oldWle != nil {
		if labels.Instance(oldWle.Labels).Equals(curr.Labels) {
			oldSes = currSes
		} else {
			oldSes = getWorkloadServiceEntries(cfgs, oldWle)
		}
	}
	unSelected := difference(oldSes, currSes)
	log.Debugf("workloadEntry %s/%s selected %v, unSelected %v serviceEntry", curr.Namespace, curr.Name, currSes, unSelected)
	s.mutex.Lock()
	for namespacedName, cfg := range currSes {
		services := s.services.getServices(namespacedName)
		se := cfg.Spec.(*networking.ServiceEntry)
		if wi.DNSServiceEntryOnly && se.Resolution != networking.ServiceEntry_DNS &&
			se.Resolution != networking.ServiceEntry_DNS_ROUND_ROBIN {
			log.Debugf("skip selecting workload instance %v/%v for DNS service entry %v", wi.Namespace, wi.Name, se.Hosts)
			continue
		}
		instance := s.convertWorkloadEntryToServiceInstances(wle, services, se, &key, s.Cluster())
		instancesUpdated = append(instancesUpdated, instance...)
		addConfigs(se, services)
	}

	for _, namespacedName := range unSelected {
		services := s.services.getServices(namespacedName)
		cfg := oldSes[namespacedName]
		se := cfg.Spec.(*networking.ServiceEntry)
		if wi.DNSServiceEntryOnly && se.Resolution != networking.ServiceEntry_DNS &&
			se.Resolution != networking.ServiceEntry_DNS_ROUND_ROBIN {
			log.Debugf("skip selecting workload instance %v/%v for DNS service entry %v", wi.Namespace, wi.Name, se.Hosts)
			continue
		}
		instance := s.convertWorkloadEntryToServiceInstances(wle, services, se, &key, s.Cluster())
		instancesDeleted = append(instancesDeleted, instance...)
		addConfigs(se, services)
	}

	s.serviceInstances.deleteInstances(key, instancesDeleted)
	if event == model.EventDelete {
		s.workloadInstances.Delete(wi)
		s.serviceInstances.deleteInstances(key, instancesUpdated)
	} else {
		s.workloadInstances.Insert(wi)
		s.serviceInstances.updateInstances(key, instancesUpdated)
	}
	s.mutex.Unlock()

	allInstances := append(instancesUpdated, instancesDeleted...)
	if !fullPush {
		// trigger full xds push to the related sidecar proxy
		if event == model.EventAdd {
			s.XdsUpdater.ProxyUpdate(s.Cluster(), wle.Address)
		}
		s.edsUpdate(allInstances)
		return
	}

	// update eds cache only
	s.edsCacheUpdate(allInstances)

	pushReq := &model.PushRequest{
		Full:           true,
		ConfigsUpdated: configsUpdated,
		Reason:         []model.TriggerReason{model.EndpointUpdate},
	}
	// trigger a full push
	s.XdsUpdater.ConfigUpdate(pushReq)
}

// getUpdatedConfigs returns related service entries when full push
func getUpdatedConfigs(services []*model.Service) map[model.ConfigKey]struct{} {
	configsUpdated := map[model.ConfigKey]struct{}{}
	for _, svc := range services {
		configsUpdated[model.ConfigKey{
			Kind:      gvk.ServiceEntry,
			Name:      string(svc.Hostname),
			Namespace: svc.Attributes.Namespace,
		}] = struct{}{}
	}
	return configsUpdated
}

// serviceEntryHandler defines the handler for service entries
func (s *ServiceEntryStore) serviceEntryHandler(_, curr config.Config, event model.Event) {
	currentServiceEntry := curr.Spec.(*networking.ServiceEntry)
	cs := convertServices(curr)
	configsUpdated := map[model.ConfigKey]struct{}{}
	key := types.NamespacedName{Namespace: curr.Namespace, Name: curr.Name}

	s.mutex.Lock()
	// If it is add/delete event we should always do a full push. If it is update event, we should do full push,
	// only when services have changed - otherwise, just push endpoint updates.
	var addedSvcs, deletedSvcs, updatedSvcs, unchangedSvcs []*model.Service
	switch event {
	case model.EventUpdate:
		addedSvcs, deletedSvcs, updatedSvcs, unchangedSvcs = servicesDiff(s.services.getServices(key), cs)
		s.services.updateServices(key, cs)
	case model.EventDelete:
		deletedSvcs = cs
		s.services.deleteServices(key)
	case model.EventAdd:
		addedSvcs = cs
		s.services.updateServices(key, cs)
	default:
		// this should not happen
		unchangedSvcs = cs
	}

	serviceInstancesByConfig, serviceInstances := s.buildServiceInstances(curr, cs)
	oldInstances := s.serviceInstances.getServiceEntryInstances(key)
	for configKey, old := range oldInstances {
		s.serviceInstances.deleteInstances(configKey, old)
	}
	if event == model.EventDelete {
		s.serviceInstances.deleteAllServiceEntryInstances(key)
	} else {
		// Update the indexes with new instances.
		for ckey, value := range serviceInstancesByConfig {
			s.serviceInstances.addInstances(ckey, value)
		}
		s.serviceInstances.updateServiceEntryInstances(key, serviceInstancesByConfig)
	}

	shard := model.ShardKeyFromRegistry(s)

	for _, svc := range addedSvcs {
		s.XdsUpdater.SvcUpdate(shard, string(svc.Hostname), svc.Attributes.Namespace, model.EventAdd)
		configsUpdated[makeConfigKey(svc)] = struct{}{}
	}

	for _, svc := range updatedSvcs {
		s.XdsUpdater.SvcUpdate(shard, string(svc.Hostname), svc.Attributes.Namespace, model.EventUpdate)
		configsUpdated[makeConfigKey(svc)] = struct{}{}
	}
	// If service entry is deleted, call SvcUpdate to cleanup endpoint shards for services.
	for _, svc := range deletedSvcs {
		instanceKey := instancesKey{namespace: svc.Attributes.Namespace, hostname: svc.Hostname}
		// There can be multiple service entries of same host reside in same namespace.
		// Delete endpoint shards only if there are no service instances.
		if len(s.serviceInstances.getByKey(instanceKey)) == 0 {
			s.XdsUpdater.SvcUpdate(shard, string(svc.Hostname), svc.Attributes.Namespace, model.EventDelete)
		}
		configsUpdated[makeConfigKey(svc)] = struct{}{}
	}

	// If a service is updated and is not part of updatedSvcs, that means its endpoints might have changed.
	// If this service entry had endpoints with IPs (i.e. resolution STATIC), then we do EDS update.
	// If the service entry had endpoints with FQDNs (i.e. resolution DNS), then we need to do
	// full push (as fqdn endpoints go via strict_dns clusters in cds).
	if len(unchangedSvcs) > 0 {
		if currentServiceEntry.Resolution == networking.ServiceEntry_DNS || currentServiceEntry.Resolution == networking.ServiceEntry_DNS_ROUND_ROBIN {
			for _, svc := range unchangedSvcs {
				configsUpdated[makeConfigKey(svc)] = struct{}{}
			}
		}
	}
	s.mutex.Unlock()

	fullPush := len(configsUpdated) > 0
	// if not full push needed, at least one service unchanged
	if !fullPush {
		s.edsUpdate(serviceInstances)
		return
	}

	// When doing a full push, the non DNS added, updated, unchanged services trigger an eds update
	// so that endpoint shards are updated.
	allServices := make([]*model.Service, 0, len(addedSvcs)+len(updatedSvcs)+len(unchangedSvcs))
	nonDNSServices := make([]*model.Service, 0, len(addedSvcs)+len(updatedSvcs)+len(unchangedSvcs))
	allServices = append(allServices, addedSvcs...)
	allServices = append(allServices, updatedSvcs...)
	allServices = append(allServices, unchangedSvcs...)
	for _, svc := range allServices {
		if !(svc.Resolution == model.DNSLB || svc.Resolution == model.DNSRoundRobinLB) {
			nonDNSServices = append(nonDNSServices, svc)
		}
	}
	// non dns service instances
	keys := map[instancesKey]struct{}{}
	for _, svc := range nonDNSServices {
		keys[instancesKey{hostname: svc.Hostname, namespace: curr.Namespace}] = struct{}{}
	}

	s.queueEdsEvent(keys, s.doEdsCacheUpdate)

	pushReq := &model.PushRequest{
		Full:           true,
		ConfigsUpdated: configsUpdated,
		Reason:         []model.TriggerReason{model.ServiceUpdate},
	}
	s.XdsUpdater.ConfigUpdate(pushReq)
}

// WorkloadInstanceHandler defines the handler for service instances generated by other registries
func (s *ServiceEntryStore) WorkloadInstanceHandler(wi *model.WorkloadInstance, event model.Event) {
	log.Debugf("Handle event %s for workload instance (%s/%s) in namespace %s", event,
		wi.Kind, wi.Endpoint.Address, wi.Namespace)
	key := configKey{
		kind:      podConfigType,
		name:      wi.Name,
		namespace: wi.Namespace,
	}
	// Used to indicate if this event was fired for a pod->workloadentry conversion
	// and that the event can be ignored due to no relevant change in the workloadentry
	redundantEventForPod := false

	var addressToDelete string
	s.mutex.Lock()
	// this is from a pod. Store it in separate map so that
	// the refreshIndexes function can use these as well as the store ones.
	switch event {
	case model.EventDelete:
		redundantEventForPod = s.workloadInstances.Delete(wi) == nil
	default: // add or update
		if old := s.workloadInstances.Insert(wi); old != nil {
			if old.Endpoint.Address != wi.Endpoint.Address {
				addressToDelete = old.Endpoint.Address
			}
			// If multiple k8s services select the same pod or a service has multiple ports,
			// we may be getting multiple events ignore them as we only care about the Endpoint IP itself.
			if model.WorkloadInstancesEqual(old, wi) {
				// ignore the update as nothing has changed
				redundantEventForPod = true
			}
		}
	}

	if redundantEventForPod {
		s.mutex.Unlock()
		return
	}

	// We will only select entries in the same namespace
	cfgs, _ := s.store.List(gvk.ServiceEntry, wi.Namespace)
	if len(cfgs) == 0 {
		s.mutex.Unlock()
		return
	}

	instances := []*model.ServiceInstance{}
	instancesDeleted := []*model.ServiceInstance{}
	for _, cfg := range cfgs {
		se := cfg.Spec.(*networking.ServiceEntry)
		workloadLabels := labels.Collection{wi.Endpoint.Labels}
		if se.WorkloadSelector == nil || !workloadLabels.IsSupersetOf(se.WorkloadSelector.Labels) {
			// Not a match, skip this one
			continue
		}
		seNamespacedName := types.NamespacedName{Namespace: cfg.Namespace, Name: cfg.Name}
		services := s.services.getServices(seNamespacedName)
		instance := convertWorkloadInstanceToServiceInstance(wi.Endpoint, services, se)
		instances = append(instances, instance...)
		if addressToDelete != "" {
			for _, i := range instance {
				di := i.DeepCopy()
				di.Endpoint.Address = addressToDelete
				instancesDeleted = append(instancesDeleted, di)
			}
			s.serviceInstances.deleteServiceEntryInstances(seNamespacedName, key)
		} else if event == model.EventDelete {
			s.serviceInstances.deleteServiceEntryInstances(seNamespacedName, key)
		} else {
			s.serviceInstances.updateServiceEntryInstancesPerConfig(seNamespacedName, key, instance)
		}
	}
	if len(instancesDeleted) > 0 {
		s.serviceInstances.deleteInstances(key, instancesDeleted)
	}

	if event == model.EventDelete {
		s.serviceInstances.deleteInstances(key, instances)
	} else {
		s.serviceInstances.updateInstances(key, instances)
	}
	s.mutex.Unlock()

	s.edsUpdate(instances)
}

func (s *ServiceEntryStore) Provider() provider.ID {
	return provider.External
}

func (s *ServiceEntryStore) Cluster() cluster.ID {
	return s.clusterID
}

// AppendServiceHandler adds service resource event handler. Service Entries does not use these handlers.
func (s *ServiceEntryStore) AppendServiceHandler(_ func(*model.Service, model.Event)) {}

// AppendWorkloadHandler adds instance event handler. Service Entries does not use these handlers.
func (s *ServiceEntryStore) AppendWorkloadHandler(h func(*model.WorkloadInstance, model.Event)) {
	s.workloadHandlers = append(s.workloadHandlers, h)
}

// Run is used by some controllers to execute background jobs after init is done.
func (s *ServiceEntryStore) Run(stopCh <-chan struct{}) {
	s.edsQueue.Run(stopCh)
}

// HasSynced always returns true for SE
func (s *ServiceEntryStore) HasSynced() bool {
	return true
}

// Services list declarations of all services in the system
func (s *ServiceEntryStore) Services() []*model.Service {
	s.mutex.Lock()
<<<<<<< HEAD
	allServices, allocateNeeded := s.services.getAllServices()
=======
	allServices := s.services.getAllServices()
>>>>>>> a287fbff
	out := make([]*model.Service, 0, len(allServices))
	if s.services.allocateNeeded {
		autoAllocateIPs(allServices)
		s.services.allocateNeeded = false
	}
	s.mutex.Unlock()
	for _, svc := range allServices {
		// shallow copy, copy `AutoAllocatedAddress`
		// if return the pointer directly, there will be a race with `BuildNameTable`
		// nolint: govet
		shallowSvc := *svc
		out = append(out, &shallowSvc)
	}
	return out
}

// GetService retrieves a service by host name if it exists.
// NOTE: The service entry implementation is used only for tests.
func (s *ServiceEntryStore) GetService(hostname host.Name) *model.Service {
	if !s.processServiceEntry {
		return nil
	}
	// TODO(@hzxuzhonghu): only get the specific service instead of converting all the serviceEntries
	services := s.Services()
	for _, service := range services {
		if service.Hostname == hostname {
			return service
		}
	}

	return nil
}

// InstancesByPort retrieves instances for a service on the given ports with labels that
// match any of the supplied labels. All instances match an empty tag list.
func (s *ServiceEntryStore) InstancesByPort(svc *model.Service, port int, labels labels.Collection) []*model.ServiceInstance {
	out := make([]*model.ServiceInstance, 0)
	s.mutex.RLock()
	instanceLists := s.serviceInstances.getByKey(instancesKey{svc.Hostname, svc.Attributes.Namespace})
	s.mutex.RUnlock()
	for _, instance := range instanceLists {
		if labels.HasSubsetOf(instance.Endpoint.Labels) &&
			portMatchSingle(instance, port) {
			out = append(out, instance)
		}
	}

	return out
}

// ResyncEDS will do a full EDS update. This is needed for some tests where we have many configs loaded without calling
// the config handlers.
// This should probably not be used in production code.
func (s *ServiceEntryStore) ResyncEDS() {
	s.mutex.RLock()
	allInstances := s.serviceInstances.getAll()
	s.mutex.RUnlock()
	s.edsUpdate(allInstances)
}

// edsUpdate triggers an EDS push serially such that we can prevent allinstances
// got at t1 can accidentally override that got at t2 if multiple threads are
// running this function. Queueing ensures latest updated wins.
func (s *ServiceEntryStore) edsUpdate(instances []*model.ServiceInstance) {
	// Find all keys we need to lookup
	keys := map[instancesKey]struct{}{}
	for _, i := range instances {
		keys[makeInstanceKey(i)] = struct{}{}
	}
	s.queueEdsEvent(keys, s.doEdsUpdate)
}

// edsCacheUpdate upates eds cache serially such that we can prevent allinstances
// got at t1 can accidentally override that got at t2 if multiple threads are
// running this function. Queueing ensures latest updated wins.
func (s *ServiceEntryStore) edsCacheUpdate(instances []*model.ServiceInstance) {
	// Find all keys we need to lookup
	keys := map[instancesKey]struct{}{}
	for _, i := range instances {
		keys[makeInstanceKey(i)] = struct{}{}
	}
	s.queueEdsEvent(keys, s.doEdsCacheUpdate)
}

// queueEdsEvent processes eds events sequentially for the passed keys and invokes the passed function.
func (s *ServiceEntryStore) queueEdsEvent(keys map[instancesKey]struct{}, edsFn func(keys map[instancesKey]struct{})) {
	// wait for the cache update finished
	waitCh := make(chan struct{})
	// trigger update eds endpoint shards
	s.edsQueue.Push(func() error {
		defer close(waitCh)
		edsFn(keys)
		return nil
	})
	select {
	case <-waitCh:
		return
	// To prevent goroutine leak in tests
	// in case the queue is stopped but the task has not been executed..
	case <-s.edsQueue.Closed():
		return
	}
}

// doEdsCacheUpdate invokes XdsUpdater's EDSCacheUpdate to update endpoint shards.
func (s *ServiceEntryStore) doEdsCacheUpdate(keys map[instancesKey]struct{}) {
	endpoints := s.buildEndpoints(keys)
	shard := model.ShardKeyFromRegistry(s)
	// This is delete.
	if len(endpoints) == 0 {
		for k := range keys {
			s.XdsUpdater.EDSCacheUpdate(shard, string(k.hostname), k.namespace, nil)
		}
	} else {
		for k, eps := range endpoints {
			s.XdsUpdater.EDSCacheUpdate(shard, string(k.hostname), k.namespace, eps)
		}
	}
}

// doEdsUpdate invokes XdsUpdater's eds update to trigger eds push.
func (s *ServiceEntryStore) doEdsUpdate(keys map[instancesKey]struct{}) {
	endpoints := s.buildEndpoints(keys)
	shard := model.ShardKeyFromRegistry(s)
	// This is delete.
	if len(endpoints) == 0 {
		for k := range keys {
			s.XdsUpdater.EDSUpdate(shard, string(k.hostname), k.namespace, nil)
		}
	} else {
		for k, eps := range endpoints {
			s.XdsUpdater.EDSUpdate(shard, string(k.hostname), k.namespace, eps)
		}
	}
}

// buildEndpoints builds endpoints for the instance keys.
func (s *ServiceEntryStore) buildEndpoints(keys map[instancesKey]struct{}) map[instancesKey][]*model.IstioEndpoint {
	var endpoints map[instancesKey][]*model.IstioEndpoint
	allInstances := []*model.ServiceInstance{}
	s.mutex.RLock()
	for key := range keys {
		i := s.serviceInstances.getByKey(key)
		allInstances = append(allInstances, i...)
	}
	s.mutex.RUnlock()

	if len(allInstances) > 0 {
		endpoints = make(map[instancesKey][]*model.IstioEndpoint)
		for _, instance := range allInstances {
			port := instance.ServicePort
			key := makeInstanceKey(instance)
			endpoints[key] = append(endpoints[key],
				&model.IstioEndpoint{
					Address:         instance.Endpoint.Address,
					EndpointPort:    instance.Endpoint.EndpointPort,
					ServicePortName: port.Name,
					Labels:          instance.Endpoint.Labels,
					ServiceAccount:  instance.Endpoint.ServiceAccount,
					Network:         instance.Endpoint.Network,
					Locality:        instance.Endpoint.Locality,
					LbWeight:        instance.Endpoint.LbWeight,
					TLSMode:         instance.Endpoint.TLSMode,
					WorkloadName:    instance.Endpoint.WorkloadName,
					Namespace:       instance.Endpoint.Namespace,
				})
		}

	}
	return endpoints
}

// returns true if an instance's port matches with any in the provided list
func portMatchSingle(instance *model.ServiceInstance, port int) bool {
	return port == 0 || port == instance.ServicePort.Port
}

// GetProxyServiceInstances lists service instances co-located with a given proxy
// NOTE: The service objects in these instances do not have the auto allocated IP set.
func (s *ServiceEntryStore) GetProxyServiceInstances(node *model.Proxy) []*model.ServiceInstance {
	out := make([]*model.ServiceInstance, 0)
	s.mutex.RLock()
	defer s.mutex.RUnlock()
	for _, ip := range node.IPAddresses {
		instances := s.serviceInstances.getByIP(ip)
		for _, i := range instances {
			// Insert all instances for this IP for services within the same namespace This ensures we
			// match Kubernetes logic where Services do not cross namespace boundaries and avoids
			// possibility of other namespaces inserting service instances into namespaces they do not
			// control.
			if node.Metadata.Namespace == "" || i.Service.Attributes.Namespace == node.Metadata.Namespace {
				out = append(out, i)
			}
		}
	}
	return out
}

func (s *ServiceEntryStore) GetProxyWorkloadLabels(proxy *model.Proxy) labels.Collection {
	out := make(labels.Collection, 0)
	s.mutex.RLock()
	defer s.mutex.RUnlock()
	for _, ip := range proxy.IPAddresses {
		instances := s.serviceInstances.getByIP(ip)
		for _, instance := range instances {
			out = append(out, instance.Endpoint.Labels)
		}
	}
	return out
}

// GetIstioServiceAccounts implements model.ServiceAccounts operation
// For service entries using workload entries or mix of workload entries and pods,
// this function returns the appropriate service accounts used by these.
func (s *ServiceEntryStore) GetIstioServiceAccounts(svc *model.Service, ports []int) []string {
	// service entries with built in endpoints have SANs as a dedicated field.
	// Those with selector labels will have service accounts embedded inside workloadEntries and pods as well.
	return model.GetServiceAccounts(svc, ports, s)
}

func (s *ServiceEntryStore) NetworkGateways() []model.NetworkGateway {
	// TODO implement mesh networks loading logic from kube controller if needed
	return nil
}

func (s *ServiceEntryStore) MCSServices() []model.MCSServiceInfo {
	return nil
}

func servicesDiff(os []*model.Service, ns []*model.Service) ([]*model.Service, []*model.Service, []*model.Service, []*model.Service) {
	var added, deleted, updated, unchanged []*model.Service

	oldServiceHosts := make(map[host.Name]*model.Service, len(os))
	newServiceHosts := make(map[host.Name]*model.Service, len(ns))
	for _, s := range os {
		oldServiceHosts[s.Hostname] = s
	}
	for _, s := range ns {
		newServiceHosts[s.Hostname] = s
	}

	for _, s := range os {
		newSvc, f := newServiceHosts[s.Hostname]
		if !f {
			deleted = append(deleted, s)
		} else if !reflect.DeepEqual(s, newSvc) {
			updated = append(updated, newSvc)
		} else {
			unchanged = append(unchanged, newSvc)
		}
	}

	for _, s := range ns {
		if _, f := oldServiceHosts[s.Hostname]; !f {
			added = append(added, s)
		}
	}

	return added, deleted, updated, unchanged
}

// Automatically allocates IPs for service entry services WITHOUT an
// address field if the hostname is not a wildcard, or when resolution
// is not NONE. The IPs are allocated from the reserved Class E subnet
// (240.240.0.0/16) that is not reachable outside the pod. When DNS
// capture is enabled, Envoy will resolve the DNS to these IPs. The
// listeners for TCP services will also be set up on these IPs. The
// IPs allocated to a service entry may differ from istiod to istiod
// but it does not matter because these IPs only affect the listener
// IPs on a given proxy managed by a given istiod.
//
// NOTE: If DNS capture is not enabled by the proxy, the automatically
// allocated IP addresses do not take effect.
//
// The current algorithm to allocate IPs is deterministic across all istiods.
// At stable state, given two istiods with exact same set of services, there should
// be no change in XDS as the algorithm is just a dumb iterative one that allocates sequentially.
//
// TODO: Rather than sequentially allocate IPs, switch to a hash based allocation mechanism so that
// deletion of the oldest service entry does not cause change of IPs for all other service entries.
// Currently, the sequential allocation will result in unnecessary XDS reloads (lds/rds) when a
// service entry with auto allocated IP is deleted. We are trading off a perf problem (xds reload)
// for a usability problem (e.g., multiple cloud SQL or AWS RDS tcp services with no VIPs end up having
// the same port, causing traffic to go to the wrong place). Once we move to a deterministic hash-based
// allocation with deterministic collision resolution, the perf problem will go away. If the collision guarantee
// cannot be made within the IP address space we have (which is about 64K services), then we may need to
// have the sequential allocation algorithm as a fallback when too many collisions take place.
func autoAllocateIPs(services []*model.Service) []*model.Service {
	// i is everything from 240.240.0.(j) to 240.240.255.(j)
	// j is everything from 240.240.(i).1 to 240.240.(i).254
	// we can capture this in one integer variable.
	// given X, we can compute i by X/255, and j is X%255
	// To avoid allocating 240.240.(i).255, if X % 255 is 0, increment X.
	// For example, when X=510, the resulting IP would be 240.240.2.0 (invalid)
	// So we bump X to 511, so that the resulting IP is 240.240.2.1
	maxIPs := 255 * 255 // are we going to exceed this limit by processing 64K services?
	x := 0
	for _, svc := range services {
		// we can allocate IPs only if
		// 1. the service has resolution set to static/dns. We cannot allocate
		//   for NONE because we will not know the original DST IP that the application requested.
		// 2. the address is not set (0.0.0.0)
		// 3. the hostname is not a wildcard
		if svc.DefaultAddress == constants.UnspecifiedIP && !svc.Hostname.IsWildCarded() &&
			svc.Resolution != model.Passthrough {
			x++
			if x%255 == 0 {
				x++
			}
			if x >= maxIPs {
				log.Errorf("out of IPs to allocate for service entries")
				return services
			}
			thirdOctet := x / 255
			fourthOctet := x % 255
			svc.AutoAllocatedAddress = fmt.Sprintf("240.240.%d.%d", thirdOctet, fourthOctet)
		}
	}
	return services
}

func makeConfigKey(svc *model.Service) model.ConfigKey {
	return model.ConfigKey{
		Kind:      gvk.ServiceEntry,
		Name:      string(svc.Hostname),
		Namespace: svc.Attributes.Namespace,
	}
}

// isHealthy checks that the provided WorkloadEntry is healthy. If health checks are not enabled,
// it is assumed to always be healthy
func isHealthy(cfg config.Config) bool {
	if parseHealthAnnotation(cfg.Annotations[status.WorkloadEntryHealthCheckAnnotation]) {
		// We default to false if the condition is not set. This ensures newly created WorkloadEntries
		// are treated as unhealthy until we prove they are healthy by probe success.
		return status.GetBoolConditionFromSpec(cfg, status.ConditionHealthy, false)
	}
	// If health check is not enabled, assume its healthy
	return true
}

func parseHealthAnnotation(s string) bool {
	if s == "" {
		return false
	}
	p, err := strconv.ParseBool(s)
	if err != nil {
		return false
	}
	return p
}

func (s *ServiceEntryStore) buildServiceInstances(
	curr config.Config,
	services []*model.Service,
) (map[configKey][]*model.ServiceInstance, []*model.ServiceInstance) {
	currentServiceEntry := curr.Spec.(*networking.ServiceEntry)
	var serviceInstances []*model.ServiceInstance
	serviceInstancesByConfig := map[configKey][]*model.ServiceInstance{}
	// for service entry with labels
	if currentServiceEntry.WorkloadSelector != nil {
		selector := workloadinstances.ByServiceSelector(curr.Namespace, labels.Collection{currentServiceEntry.WorkloadSelector.Labels})
		workloadInstances := workloadinstances.FindAllInIndex(s.workloadInstances, selector)
		for _, wi := range workloadInstances {
			if wi.DNSServiceEntryOnly && currentServiceEntry.Resolution != networking.ServiceEntry_DNS &&
				currentServiceEntry.Resolution != networking.ServiceEntry_DNS_ROUND_ROBIN {
				log.Debugf("skip selecting workload instance %v/%v for DNS service entry %v", wi.Namespace, wi.Name,
					currentServiceEntry.Hosts)
				continue
			}
			instances := convertWorkloadInstanceToServiceInstance(wi.Endpoint, services, currentServiceEntry)
			serviceInstances = append(serviceInstances, instances...)
			ckey := configKey{namespace: wi.Namespace, name: wi.Name}
			if wi.Kind == model.PodKind {
				ckey.kind = podConfigType
			} else {
				ckey.kind = workloadEntryConfigType
			}
			serviceInstancesByConfig[ckey] = instances
		}
	} else {
		serviceInstances = s.convertServiceEntryToInstances(curr, services)
		ckey := configKey{
			kind:      serviceEntryConfigType,
			name:      curr.Name,
			namespace: curr.Namespace,
		}
		serviceInstancesByConfig[ckey] = serviceInstances
	}

	return serviceInstancesByConfig, serviceInstances
}<|MERGE_RESOLUTION|>--- conflicted
+++ resolved
@@ -539,11 +539,7 @@
 // Services list declarations of all services in the system
 func (s *ServiceEntryStore) Services() []*model.Service {
 	s.mutex.Lock()
-<<<<<<< HEAD
-	allServices, allocateNeeded := s.services.getAllServices()
-=======
 	allServices := s.services.getAllServices()
->>>>>>> a287fbff
 	out := make([]*model.Service, 0, len(allServices))
 	if s.services.allocateNeeded {
 		autoAllocateIPs(allServices)
