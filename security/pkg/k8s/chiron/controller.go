// Copyright Istio Authors
//
// Licensed under the Apache License, Version 2.0 (the "License");
// you may not use this file except in compliance with the License.
// You may obtain a copy of the License at
//
//     http://www.apache.org/licenses/LICENSE-2.0
//
// Unless required by applicable law or agreed to in writing, software
// distributed under the License is distributed on an "AS IS" BASIS,
// WITHOUT WARRANTIES OR CONDITIONS OF ANY KIND, either express or implied.
// See the License for the specific language governing permissions and
// limitations under the License.

package chiron

import (
	"bytes"
	"context"
	"crypto/x509"
	"encoding/pem"
	"fmt"
	"sync"
	"time"

	goversion "github.com/hashicorp/go-version"
	v1 "k8s.io/api/core/v1"
	"k8s.io/apimachinery/pkg/api/errors"
	metav1 "k8s.io/apimachinery/pkg/apis/meta/v1"
	"k8s.io/apimachinery/pkg/fields"
	"k8s.io/apimachinery/pkg/version"
	clientset "k8s.io/client-go/kubernetes"
	"k8s.io/client-go/tools/cache"

<<<<<<< HEAD
	kubelib "istio.io/istio/pkg/kube"
=======
	"istio.io/istio/pkg/kube"
>>>>>>> 22779d10
	"istio.io/istio/security/pkg/pki/ca"
	"istio.io/istio/security/pkg/pki/util"
	certutil "istio.io/istio/security/pkg/util"
	"istio.io/pkg/log"
)

const (
	// IstioDNSSecretType is the Istio DNS secret annotation type
	IstioDNSSecretType = "istio.io/dns-key-and-cert"

	// For debugging, set the resync period to be a shorter period.
	secretResyncPeriod = 10 * time.Second

	recommendedMinGracePeriodRatio = 0.2
	recommendedMaxGracePeriodRatio = 0.8

	// The size of a private key for a leaf certificate.
	keySize = 2048

	// The number of retries when requesting to create secret.
	secretCreationRetry = 3

	// The number of tries for reading a certificate
	maxNumCertRead = 10

	// The interval for reading a certificate
	certReadInterval = 500 * time.Millisecond

	// The number of retries when attempting to request kubernetes version
	versionRetryCount = 5

	LegacyKubernetesSigner = "kubernetes.io/legacy-unknown"

	gkeAsmKubernetesSigner = "pki.gke.io/istiod"

	apiv1Beta1RemovedMinorVersion = 22
)

var certWatchTimeout = 5 * time.Second

// WebhookController manages the service accounts' secrets that contains Istio keys and certificates.
type WebhookController struct {
	// The secret names of the services for which Chiron manage certs
	secretNames []string
	// The DNS names of the services for which Chiron manage certs
	dnsNames []string
	// The namespaces of the Secrets for which Chiron manage certs
	secretNamespace string

	// Current CA certificate
	CACert    []byte
	clientset clientset.Interface

	// certificate issuer
	certIssuer string
	// Controller and store for secret objects.
	scrtController cache.Controller
	scrtStore      cache.Store
	// The file path to the k8s CA certificate
	k8sCaCertFile  string
	minGracePeriod time.Duration
	certMutex      sync.RWMutex
	// Ratio of the grace period for the certificate rotation.
	gracePeriodRatio float32
	certUtil         certutil.CertUtil
}

// GetAsmK8sSigner: Get the signerName and approval logic for (only) ASM based on GKE version
func GetAsmK8sSigner(k8sClient kubelib.Client) (string, bool, error) {
	var err error
	var serverVersion *version.Info

	// retry since this is critical code
	for retries := 0; retries < versionRetryCount; retries++ {
		serverVersion, err = k8sClient.GetKubernetesVersion()
		if err == nil {
			break
		}
		time.Sleep(100 * time.Millisecond)
	}
	if err != nil {
		return "", false, fmt.Errorf("timeout when retrieving kubernetes server version: %v", err)
	}
	ver, err := goversion.NewVersion(serverVersion.String())
	if err != nil {
		return "", false, fmt.Errorf("could not parse kubernetes server version: %v", err)
	}
	major := ver.Segments()[0]
	minor := ver.Segments()[1]
	if major == 1 && minor < apiv1Beta1RemovedMinorVersion {
		return LegacyKubernetesSigner, true, nil
	}
	return gkeAsmKubernetesSigner, false, nil
}

// NewWebhookController returns a pointer to a newly constructed WebhookController instance.
func NewWebhookController(gracePeriodRatio float32, minGracePeriod time.Duration,
	client clientset.Interface,
	k8sCaCertFile string,
	secretNames, dnsNames []string,
	secretNamespace string, certIssuer string) (*WebhookController, error) {
	if gracePeriodRatio < 0 || gracePeriodRatio > 1 {
		return nil, fmt.Errorf("grace period ratio %f should be within [0, 1]", gracePeriodRatio)
	}
	if gracePeriodRatio < recommendedMinGracePeriodRatio || gracePeriodRatio > recommendedMaxGracePeriodRatio {
		log.Warnf("grace period ratio %f is out of the recommended window [%.2f, %.2f]",
			gracePeriodRatio, recommendedMinGracePeriodRatio, recommendedMaxGracePeriodRatio)
	}

	if len(secretNames) != len(dnsNames) {
		return nil, fmt.Errorf("the size of secret names must be the same as the size of dns names")
	}
	// Check secret names are unique
	set := make(map[string]bool) // New empty set
	for _, n := range secretNames {
		set[n] = true // Add
	}
	if len(set) != len(secretNames) {
		return nil, fmt.Errorf("the secret names must be unique")
	}

	c := &WebhookController{
		gracePeriodRatio: gracePeriodRatio,
		minGracePeriod:   minGracePeriod,
		k8sCaCertFile:    k8sCaCertFile,
		clientset:        client,
		secretNames:      secretNames,
		dnsNames:         dnsNames,
		secretNamespace:  secretNamespace,
		certUtil:         certutil.NewCertUtil(int(gracePeriodRatio * 100)),
		certIssuer:       certIssuer,
	}

	// read CA cert at the beginning of launching the controller.
	_, err := reloadCACert(c)
	if err != nil {
		return nil, err
	}
	if len(secretNames) == 0 {
		log.Warn("the input secrets are empty, no services to manage certificates for")
	} else {
		istioSecretSelector := fields.SelectorFromSet(map[string]string{"type": IstioDNSSecretType})
		scrtLW := cache.NewListWatchFromClient(client.CoreV1().RESTClient(), "secrets", secretNamespace, istioSecretSelector)
		// The certificate rotation is handled by scrtUpdated().
		c.scrtStore, c.scrtController = cache.NewInformer(scrtLW, &v1.Secret{}, secretResyncPeriod, cache.ResourceEventHandlerFuncs{
			DeleteFunc: c.scrtDeleted,
			UpdateFunc: c.scrtUpdated,
		})
	}

	return c, nil
}

// Run starts the WebhookController until stopCh is notified.
func (wc *WebhookController) Run(stopCh <-chan struct{}) {
	// Create secrets containing certificates
	for i, secretName := range wc.secretNames {
		err := wc.upsertSecret(secretName, wc.dnsNames[i], wc.secretNamespace)
		if err != nil {
			log.Errorf("error when upserting secret (%v) in ns (%v): %v", secretName, wc.secretNamespace, err)
		}
	}

	if len(wc.secretNames) > 0 {
		// Manage the secrets
		go wc.scrtController.Run(stopCh)
		// upsertSecret to update and insert secret
		// it throws error if the secret cache is not synchronized, but the secret exists in the system.
		// Hence waiting for the cache is synced.
		if !kube.WaitForCacheSync(stopCh, wc.scrtController.HasSynced) {
			log.Error("failed to wait for cache sync")
		}
	}
}

func (wc *WebhookController) upsertSecret(secretName, dnsName, secretNamespace string) error {
	secret := &v1.Secret{
		Data: map[string][]byte{},
		ObjectMeta: metav1.ObjectMeta{
			Annotations: nil,
			Name:        secretName,
			Namespace:   secretNamespace,
		},
		Type: IstioDNSSecretType,
	}

	existingSecret, err := wc.clientset.CoreV1().Secrets(secretNamespace).Get(context.TODO(), secretName, metav1.GetOptions{})
	if err == nil && existingSecret != nil {
		log.Debugf("upsertSecret(): the secret (%v) in namespace (%v) exists, return",
			secretName, secretNamespace)
		// Do nothing for existing secrets. Rotating expiring certs are handled by the `scrtUpdated` method.
		return nil
	}

	requestedLifetime := time.Duration(0)
	// Now we know the secret does not exist yet. So we create a new one.
	chain, key, caCert, err := GenKeyCertK8sCA(wc.clientset, dnsName, secretName, secretNamespace, wc.k8sCaCertFile, wc.certIssuer, true, requestedLifetime)
	if err != nil {
		log.Errorf("failed to generate key and certificate for secret %v in namespace %v (error %v)",
			secretName, secretNamespace, err)
		return err
	}
	secret.Data = map[string][]byte{
		ca.CertChainFile:  chain,
		ca.PrivateKeyFile: key,
		ca.RootCertFile:   caCert,
	}

	// We retry several times when create secret to mitigate transient network failures.
	for i := 0; i < secretCreationRetry; i++ {
		_, err = wc.clientset.CoreV1().Secrets(secretNamespace).Create(context.TODO(), secret, metav1.CreateOptions{})
		if err == nil || errors.IsAlreadyExists(err) {
			if errors.IsAlreadyExists(err) {
				log.Infof("Istio secret \"%s\" in namespace \"%s\" already exists", secretName, secretNamespace)
			}
			break
		}
		log.Warnf("failed to create secret in attempt %v/%v, (error: %s)", i+1, secretCreationRetry, err)
		time.Sleep(time.Second)
	}

	if err != nil && !errors.IsAlreadyExists(err) {
		log.Errorf("failed to create secret \"%s\" in namespace \"%s\" (error: %s), retries %v times",
			secretName, secretNamespace, err, secretCreationRetry)
		return err
	}

	log.Infof("Istio secret \"%s\" in namespace \"%s\" has been created", secretName, secretNamespace)
	return nil
}

func (wc *WebhookController) scrtDeleted(obj interface{}) {
	log.Debugf("enter WebhookController.scrtDeleted()")
	scrt, ok := obj.(*v1.Secret)
	if !ok {
		log.Warnf("failed to convert to secret object: %v", obj)
		return
	}

	scrtName := scrt.Name
	if wc.isWebhookSecret(scrtName, scrt.GetNamespace()) {
		log.Infof("re-create deleted Istio secret %s in namespace %s", scrtName, scrt.GetNamespace())
		dnsName, found := wc.getDNSName(scrtName)
		if !found {
			log.Errorf("failed to find the DNS name of the secret: %v", scrtName)
			return
		}
		err := wc.upsertSecret(scrtName, dnsName, scrt.GetNamespace())
		if err != nil {
			log.Errorf("re-create deleted Istio secret %s in namespace %s failed: %v",
				scrtName, scrt.GetNamespace(), err)
		}
	}
}

// scrtUpdated() is the callback function for update event. It handles
// the certificate rotations.
func (wc *WebhookController) scrtUpdated(oldObj, newObj interface{}) {
	log.Debugf("enter WebhookController.scrtUpdated()")
	scrt, ok := newObj.(*v1.Secret)
	if !ok {
		log.Warnf("failed to convert to secret object: %v", newObj)
		return
	}
	namespace := scrt.GetNamespace()
	name := scrt.GetName()
	// Only handle webhook secret update events
	if !wc.isWebhookSecret(name, namespace) {
		return
	}

	certBytes := scrt.Data[ca.CertChainFile]
	_, err := util.ParsePemEncodedCertificate(certBytes)
	if err != nil {
		log.Warnf("failed to parse certificates in secret %s/%s (error: %v), refreshing the secret.",
			namespace, name, err)
		if err = wc.refreshSecret(scrt); err != nil {
			log.Error(err)
		}

		return
	}

	_, waitErr := wc.certUtil.GetWaitTime(certBytes, time.Now(), wc.minGracePeriod)

	// Refresh the secret if 1) the certificate contained in the secret is about
	// to expire, or 2) the root certificate in the secret is different than the
	// one held by the CA (this may happen when the CA is restarted and
	// a new self-signed CA cert is generated).
	// The secret will be periodically inspected, so an update to the CA certificate
	// will eventually lead to the update of workload certificates.
	caCert, err := wc.getCACert()
	if err != nil {
		log.Errorf("failed to get CA certificate: %v", err)
		return
	}
	if waitErr != nil || !bytes.Equal(caCert, scrt.Data[ca.RootCertFile]) {
		log.Infof("refreshing secret %s/%s, either the leaf certificate is about to expire "+
			"or the root certificate is outdated", namespace, name)

		if err = wc.refreshSecret(scrt); err != nil {
			log.Errorf("failed to update secret %s/%s (error: %s)", namespace, name, err)
		}
	}
}

// refreshSecret is an inner func to refresh cert secrets when necessary
func (wc *WebhookController) refreshSecret(scrt *v1.Secret) error {
	namespace := scrt.GetNamespace()
	scrtName := scrt.Name

	dnsName, found := wc.getDNSName(scrtName)
	if !found {
		return fmt.Errorf("failed to find the service name for the secret (%v) to refresh", scrtName)
	}

	requestedLifetime := time.Duration(0)
	chain, key, caCert, err := GenKeyCertK8sCA(wc.clientset, dnsName, scrtName, namespace, wc.k8sCaCertFile, wc.certIssuer, true, requestedLifetime)
	if err != nil {
		return err
	}

	scrt.Data[ca.CertChainFile] = chain
	scrt.Data[ca.PrivateKeyFile] = key
	scrt.Data[ca.RootCertFile] = caCert

	_, err = wc.clientset.CoreV1().Secrets(namespace).Update(context.TODO(), scrt, metav1.UpdateOptions{})
	return err
}

// Return whether the input secret name is a Webhook secret
func (wc *WebhookController) isWebhookSecret(name, namespace string) bool {
	for _, n := range wc.secretNames {
		if name == n && namespace == wc.secretNamespace {
			return true
		}
	}
	return false
}

// Get the CA cert. K8sCaCertWatcher handles the update of CA cert.
func (wc *WebhookController) getCACert() ([]byte, error) {
	wc.certMutex.Lock()
	cp := append([]byte(nil), wc.CACert...)
	wc.certMutex.Unlock()

	block, _ := pem.Decode(cp)
	if block == nil {
		return nil, fmt.Errorf("invalid PEM encoded CA certificate")
	}
	if _, err := x509.ParseCertificate(block.Bytes); err != nil {
		return nil, fmt.Errorf("invalid ca certificate (%v), parsing error: %v", string(cp), err)
	}
	return cp, nil
}

// Get the DNS name for the secret. Return the DNS name and whether it is found.
func (wc *WebhookController) getDNSName(secretName string) (string, bool) {
	for i, name := range wc.secretNames {
		if name == secretName {
			return wc.dnsNames[i], true
		}
	}
	return "", false
}<|MERGE_RESOLUTION|>--- conflicted
+++ resolved
@@ -32,11 +32,7 @@
 	clientset "k8s.io/client-go/kubernetes"
 	"k8s.io/client-go/tools/cache"
 
-<<<<<<< HEAD
-	kubelib "istio.io/istio/pkg/kube"
-=======
 	"istio.io/istio/pkg/kube"
->>>>>>> 22779d10
 	"istio.io/istio/security/pkg/pki/ca"
 	"istio.io/istio/security/pkg/pki/util"
 	certutil "istio.io/istio/security/pkg/util"
@@ -105,7 +101,7 @@
 }
 
 // GetAsmK8sSigner: Get the signerName and approval logic for (only) ASM based on GKE version
-func GetAsmK8sSigner(k8sClient kubelib.Client) (string, bool, error) {
+func GetAsmK8sSigner(k8sClient kube.Client) (string, bool, error) {
 	var err error
 	var serverVersion *version.Info
 
