--- conflicted
+++ resolved
@@ -53,7 +53,12 @@
 	PrivateKeyFile = "key.pem"
 	// RootCertFile is the ID/name for the CA root certificate file.
 	RootCertFile = "root-cert.pem"
-<<<<<<< HEAD
+	// TLSSecretCACertFile is the CA certificate file name as it exists in tls type k8s secret.
+	TLSSecretCACertFile = "tls.crt"
+	// TLSSecretCAPrivateKeyFile is the CA certificate key file name as it exists in tls type k8s secret.
+	TLSSecretCAPrivateKeyFile = "tls.key"
+	// TLSSecretRootCertFile is the root cert file name as it exists in tls type k8s secret.
+	TLSSecretRootCertFile = "ca.crt"
 
 	// CAEncryptedKeySecret stores the key/cert of self-signed CA for persistency purpose.
 	CAEncryptedKeySecret = "istio-ca-encrypted-key"
@@ -62,14 +67,6 @@
 	// CACertCSRSecret is the name of the secret that store the CA certificate's CSR.
 	CACertCSRSecret = "istio-ca-cert-csr"
 
-=======
-	// TLSSecretCACertFile is the CA certificate file name as it exists in tls type k8s secret.
-	TLSSecretCACertFile = "tls.crt"
-	// TLSSecretCAPrivateKeyFile is the CA certificate key file name as it exists in tls type k8s secret.
-	TLSSecretCAPrivateKeyFile = "tls.key"
-	// TLSSecretRootCertFile is the root cert file name as it exists in tls type k8s secret.
-	TLSSecretRootCertFile = "ca.crt"
->>>>>>> 05b0a684
 	// The standard key size to use when generating an RSA private key
 	rsaKeySize = 2048
 
