// Copyright Istio Authors
//
// Licensed under the Apache License, Version 2.0 (the "License");
// you may not use this file except in compliance with the License.
// You may obtain a copy of the License at
//
//     http://www.apache.org/licenses/LICENSE-2.0
//
// Unless required by applicable law or agreed to in writing, software
// distributed under the License is distributed on an "AS IS" BASIS,
// WITHOUT WARRANTIES OR CONDITIONS OF ANY KIND, either express or implied.
// See the License for the specific language governing permissions and
// limitations under the License.

package util

import (
	"os"
	"path/filepath"
	"testing"

	"sigs.k8s.io/yaml"

	v1alpha12 "istio.io/api/operator/v1alpha1"
	"istio.io/istio/operator/pkg/apis/istio/v1alpha1"
	"istio.io/istio/pkg/config/mesh"
	"istio.io/istio/pkg/test/env"
	"istio.io/istio/pkg/util/protomarshal"
)

func TestOverlayIOP(t *testing.T) {
	defaultFilepath := filepath.Join(env.IstioSrc, "manifests/profiles/default.yaml")
	b, err := os.ReadFile(defaultFilepath)
	if err != nil {
		t.Fatal(err)
	}
	// overlaying tree over itself exercises all paths for merging
	if _, err := OverlayIOP(string(b), string(b)); err != nil {
		t.Fatal(err)
	}
}

func TestOverlayIOPDefaultMeshConfig(t *testing.T) {
	// Transform default mesh config into map[string]interface{} for inclusion in IstioOperator.
	m := mesh.DefaultMeshConfig()
<<<<<<< HEAD
	my, err := gogoprotomarshal.ToYAML(m)
=======
	my, err := protomarshal.ToJSONMap(m)
>>>>>>> a287fbff
	if err != nil {
		t.Fatal(err)
	}

	iop := &v1alpha1.IstioOperator{
		Spec: &v1alpha12.IstioOperatorSpec{
			MeshConfig: MustStruct(my),
		},
	}

	iy, err := yaml.Marshal(iop)
	if err != nil {
		t.Fatal(err)
	}

	// overlaying tree over itself exercises all paths for merging
	if _, err := OverlayIOP(string(iy), string(iy)); err != nil {
		t.Fatal(err)
	}
}

func TestOverlayIOPIngressGatewayLabel(t *testing.T) {
	l1, err := os.ReadFile("testdata/yaml/input/yaml_layer1.yaml")
	if err != nil {
		t.Fatal(err)
	}
	l2, err := os.ReadFile("testdata/yaml/input/yaml_layer2.yaml")
	if err != nil {
		t.Fatal(err)
	}

	if _, err := OverlayIOP(string(l1), string(l2)); err != nil {
		t.Fatal(err)
	}
}<|MERGE_RESOLUTION|>--- conflicted
+++ resolved
@@ -43,11 +43,7 @@
 func TestOverlayIOPDefaultMeshConfig(t *testing.T) {
 	// Transform default mesh config into map[string]interface{} for inclusion in IstioOperator.
 	m := mesh.DefaultMeshConfig()
-<<<<<<< HEAD
-	my, err := gogoprotomarshal.ToYAML(m)
-=======
 	my, err := protomarshal.ToJSONMap(m)
->>>>>>> a287fbff
 	if err != nil {
 		t.Fatal(err)
 	}
