--- conflicted
+++ resolved
@@ -22,14 +22,8 @@
 	"reflect"
 	"strconv"
 
-<<<<<<< HEAD
-	"github.com/gogo/protobuf/types"
-
-	"istio.io/istio/operator/pkg/apis/istio/v1alpha1"
-=======
 	"google.golang.org/protobuf/types/known/structpb"
 
->>>>>>> a287fbff
 	"istio.io/istio/operator/pkg/util"
 )
 
@@ -48,19 +42,11 @@
 	}
 	// For protobuf types, switch them out with standard types; otherwise we will traverse protobuf internals rather
 	// than the standard representation
-<<<<<<< HEAD
-	if v, ok := node.(*types.Struct); ok {
-		node = v1alpha1.AsMap(v)
-	}
-	if v, ok := node.(*types.Value); ok {
-		node = v1alpha1.AsInterface(v)
-=======
 	if v, ok := node.(*structpb.Struct); ok {
 		node = v.AsMap()
 	}
 	if v, ok := node.(*structpb.Value); ok {
 		node = v.AsInterface()
->>>>>>> a287fbff
 	}
 	val := reflect.ValueOf(node)
 	kind := reflect.TypeOf(node).Kind()
