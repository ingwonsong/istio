--- conflicted
+++ resolved
@@ -81,9 +81,4 @@
 	@:
 endef
 $(foreach tgt,$(DOCKER_TARGETS),$(eval $(call DOCKER_COMMANDS,$(tgt))))
-<<<<<<< HEAD
-### End docker commands ###
-
-=======
-### End docker commands ###
->>>>>>> a287fbff
+### End docker commands ###