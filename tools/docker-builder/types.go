// Copyright Istio Authors
//
// Licensed under the Apache License, Version 2.0 (the "License");
// you may not use this file except in compliance with the License.
// You may obtain a copy of the License at
//
//     http://www.apache.org/licenses/LICENSE-2.0
//
// Unless required by applicable law or agreed to in writing, software
// distributed under the License is distributed on an "AS IS" BASIS,
// WITHOUT WARRANTIES OR CONDITIONS OF ANY KIND, either express or implied.
// See the License for the specific language governing permissions and
// limitations under the License.

package main

import (
	"os"
	"path/filepath"
	"regexp"
	"strings"

	"k8s.io/utils/env"

	"istio.io/istio/pilot/pkg/util/sets"
	testenv "istio.io/istio/pkg/test/env"
	"istio.io/pkg/log"
)

// Types mirrored from https://github.com/docker/buildx/blob/master/bake/bake.go
type Group struct {
	Targets []string `json:"targets" hcl:"targets"`
}

type BakeFile struct {
	Target map[string]Target `json:"target,omitempty"`
	Group  map[string]Group  `json:"group,omitempty"`
}

type Target struct {
	Context          *string           `json:"context,omitempty" hcl:"context,optional"`
	Dockerfile       *string           `json:"dockerfile,omitempty" hcl:"dockerfile,optional"`
	DockerfileInline *string           `json:"dockerfile-inline,omitempty" hcl:"dockerfile-inline,optional"`
	Args             map[string]string `json:"args,omitempty" hcl:"args,optional"`
	Labels           map[string]string `json:"labels,omitempty" hcl:"labels,optional"`
	Tags             []string          `json:"tags,omitempty" hcl:"tags,optional"`
	CacheFrom        []string          `json:"cache-from,omitempty"  hcl:"cache-from,optional"`
	CacheTo          []string          `json:"cache-to,omitempty"  hcl:"cache-to,optional"`
	Target           *string           `json:"target,omitempty" hcl:"target,optional"`
	Secrets          []string          `json:"secret,omitempty" hcl:"secret,optional"`
	SSH              []string          `json:"ssh,omitempty" hcl:"ssh,optional"`
	Platforms        []string          `json:"platforms,omitempty" hcl:"platforms,optional"`
	Outputs          []string          `json:"output,omitempty" hcl:"output,optional"`
	Pull             *bool             `json:"pull,omitempty" hcl:"pull,optional"`
	NoCache          *bool             `json:"no-cache,omitempty" hcl:"no-cache,optional"`
}

type Args struct {
<<<<<<< HEAD
	Push            bool
	Save            bool
	BuildxEnabled   bool
	NoClobber       bool
	NoCache         bool
	Targets         []string
	Variants        []string
	Architectures   []string
	BaseVersion     string
	ProxyVersion    string
	IstioVersion    string
	Tag             string
	Hubs            []string
	CloudEFSVersion string
=======
	Push          bool
	Save          bool
	BuildxEnabled bool
	NoClobber     bool
	NoCache       bool
	Targets       []string
	Variants      []string
	Architectures []string
	BaseVersion   string
	ProxyVersion  string
	IstioVersion  string
	Tags          []string
	Hubs          []string
>>>>>>> 185d5259
}

// Define variants, which control the base image of an image.
// Tags will have the variant append (like 1.0-distroless).
// The DefaultVariant is a special variant that has no explicit tag (like 1.0); it
// is not a unique variant though. Currently, it represents DebugVariant.
// If both DebugVariant and DefaultVariant are built, there will be a single build but multiple tags
const (
	// PrimaryVariant is the variant that DefaultVariant actually builds
	PrimaryVariant = DebugVariant

	DefaultVariant    = "default"
	DebugVariant      = "debug"
	DistrolessVariant = "distroless"
)

func DefaultArgs() Args {
	// By default, we build all targets
	targets := []string{
		"pilot",
		"proxyv2",
		"app",
		"istioctl",
		"operator",
		"install-cni",

		"app_sidecar_ubuntu_xenial",
		"app_sidecar_ubuntu_bionic",
		"app_sidecar_ubuntu_focal",
		"app_sidecar_debian_9",
		"app_sidecar_debian_10",
		"app_sidecar_centos_8",
		"app_sidecar_centos_7",
	}
	if legacy, f := os.LookupEnv("DOCKER_TARGETS"); f {
		// Allow env var config. It is a string separated list like "docker.pilot docker.proxy"
		targets = []string{}
		for _, v := range strings.Split(legacy, " ") {
			if v == "" {
				continue
			}
			targets = append(targets, strings.TrimPrefix(v, "docker."))
		}
	}
	pv, err := testenv.ReadProxySHA()
	if err != nil {
		log.Warnf("failed to read proxy sha")
		pv = "unknown"
	}
	variants := []string{DefaultVariant}
	if legacy, f := os.LookupEnv("DOCKER_BUILD_VARIANTS"); f {
		variants = strings.Split(legacy, " ")
	}

	if os.Getenv("INCLUDE_UNTAGGED_DEFAULT") == "true" {
		// This legacy env var was to workaround the old build logic not being very smart
		// In the new builder, we automagically detect this. So just insert the 'default' variant
		cur := sets.NewSet(variants...)
		cur.Insert(DefaultVariant)
		variants = cur.SortedList()
	}

	arch := []string{"linux/amd64"}
	if legacy, f := os.LookupEnv("DOCKER_ARCHITECTURES"); f {
		arch = strings.Split(legacy, ",")
	}

	hub := []string{env.GetString("HUB", "localhost:5000")}
	if hubs, f := os.LookupEnv("HUBS"); f {
		hub = strings.Split(hubs, " ")
	}
	tag := []string{env.GetString("TAG", "latest")}
	if tags, f := os.LookupEnv("TAGS"); f {
		tag = strings.Split(tags, " ")
	}

	return Args{
<<<<<<< HEAD
		Push:    false,
		Save:    false,
		NoCache: false, BuildxEnabled: true,
		Hubs:            hub,
		Tag:             env.GetString("TAG", "latest"),
		BaseVersion:     fetchBaseVersion(),
		IstioVersion:    fetchIstioVersion(),
		ProxyVersion:    pv,
		Architectures:   arch,
		Targets:         targets,
		Variants:        variants,
		CloudEFSVersion: env.GetString("CLOUDESF_VERSION", "latest"),
=======
		Push:          false,
		Save:          false,
		NoCache:       false,
		BuildxEnabled: true,
		Hubs:          hub,
		Tags:          tag,
		BaseVersion:   fetchBaseVersion(),
		IstioVersion:  fetchIstioVersion(),
		ProxyVersion:  pv,
		Architectures: arch,
		Targets:       targets,
		Variants:      variants,
>>>>>>> 185d5259
	}
}

var (
	args    = DefaultArgs()
	version = false
)

var baseVersionRegexp = regexp.MustCompile(`BASE_VERSION \?= (.*)`)

func fetchBaseVersion() string {
	if b, f := os.LookupEnv("BASE_VERSION"); f {
		return b
	}
	b, err := os.ReadFile(filepath.Join(testenv.IstioSrc, "Makefile.core.mk"))
	if err != nil {
		log.Fatalf("failed to read file: %v", err)
		return "unknown"
	}
	match := baseVersionRegexp.FindSubmatch(b)
	if len(match) < 2 {
		log.Fatalf("failed to find match")
		return "unknown"
	}
	return string(match[1])
}

var istioVersionRegexp = regexp.MustCompile(`VERSION \?= (.*)`)

func fetchIstioVersion() string {
	if b, f := os.LookupEnv("VERSION"); f {
		return b
	}
	b, err := os.ReadFile(filepath.Join(testenv.IstioSrc, "Makefile.core.mk"))
	if err != nil {
		log.Fatalf("failed to read file: %v", err)
		return "unknown"
	}
	match := istioVersionRegexp.FindSubmatch(b)
	if len(match) < 2 {
		log.Fatalf("failed to find match")
		return "unknown"
	}
	return string(match[1])
}<|MERGE_RESOLUTION|>--- conflicted
+++ resolved
@@ -56,7 +56,6 @@
 }
 
 type Args struct {
-<<<<<<< HEAD
 	Push            bool
 	Save            bool
 	BuildxEnabled   bool
@@ -68,24 +67,9 @@
 	BaseVersion     string
 	ProxyVersion    string
 	IstioVersion    string
-	Tag             string
+	Tags            []string
 	Hubs            []string
 	CloudEFSVersion string
-=======
-	Push          bool
-	Save          bool
-	BuildxEnabled bool
-	NoClobber     bool
-	NoCache       bool
-	Targets       []string
-	Variants      []string
-	Architectures []string
-	BaseVersion   string
-	ProxyVersion  string
-	IstioVersion  string
-	Tags          []string
-	Hubs          []string
->>>>>>> 185d5259
 }
 
 // Define variants, which control the base image of an image.
@@ -163,12 +147,11 @@
 	}
 
 	return Args{
-<<<<<<< HEAD
 		Push:    false,
 		Save:    false,
 		NoCache: false, BuildxEnabled: true,
 		Hubs:            hub,
-		Tag:             env.GetString("TAG", "latest"),
+		Tags:            tag,
 		BaseVersion:     fetchBaseVersion(),
 		IstioVersion:    fetchIstioVersion(),
 		ProxyVersion:    pv,
@@ -176,20 +159,6 @@
 		Targets:         targets,
 		Variants:        variants,
 		CloudEFSVersion: env.GetString("CLOUDESF_VERSION", "latest"),
-=======
-		Push:          false,
-		Save:          false,
-		NoCache:       false,
-		BuildxEnabled: true,
-		Hubs:          hub,
-		Tags:          tag,
-		BaseVersion:   fetchBaseVersion(),
-		IstioVersion:  fetchIstioVersion(),
-		ProxyVersion:  pv,
-		Architectures: arch,
-		Targets:       targets,
-		Variants:      variants,
->>>>>>> 185d5259
 	}
 }
 
