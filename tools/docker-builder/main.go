--- conflicted
+++ resolved
@@ -147,13 +147,8 @@
 	if err := yaml.Unmarshal([]byte(input), &plan); err != nil {
 		return a, err
 	}
-<<<<<<< HEAD
-	tgt := sets.NewSet(a.Targets...)
-	known := sets.NewSet()
-=======
 	tgt := sets.NewWith(a.Targets...)
 	known := sets.New()
->>>>>>> a287fbff
 	for _, img := range plan.Images {
 		known.Insert(img.Name)
 	}
