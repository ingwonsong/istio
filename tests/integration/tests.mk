#-----------------------------------------------------------------------------
# Target: test.integration.*
#-----------------------------------------------------------------------------

# The following flags (in addition to ${V}) can be specified on the command-line, or the environment. This
# is primarily used by the CI systems.
_INTEGRATION_TEST_FLAGS ?= $(INTEGRATION_TEST_FLAGS)

# $(CI) specifies that the test is running in a CI system. This enables CI specific logging.
ifneq ($(CI),)
	_INTEGRATION_TEST_FLAGS += --istio.test.ci
	_INTEGRATION_TEST_FLAGS += --istio.test.pullpolicy=IfNotPresent
endif

ifeq ($(TEST_ENV),kind)
    _INTEGRATION_TEST_FLAGS += --istio.test.kube.loadbalancer=false
endif

ifneq ($(ARTIFACTS),)
    _INTEGRATION_TEST_FLAGS += --istio.test.work_dir=$(ARTIFACTS)
endif

ifneq ($(HUB),)
    _INTEGRATION_TEST_FLAGS += --istio.test.hub=$(HUB)
endif

ifneq ($(TAG),)
    _INTEGRATION_TEST_FLAGS += --istio.test.tag=$(TAG)
endif

_INTEGRATION_TEST_SELECT_FLAGS ?= --istio.test.select=$(TEST_SELECT)
ifneq ($(JOB_TYPE),postsubmit)
	_INTEGRATION_TEST_SELECT_FLAGS:="$(_INTEGRATION_TEST_SELECT_FLAGS),-postsubmit"
endif
ifeq ($(IP_FAMILY),ipv6)
	_INTEGRATION_TEST_SELECT_FLAGS:="$(_INTEGRATION_TEST_SELECT_FLAGS),-ipv4"
	# Fundamentally, VMs should support IPv6. However, our test framework uses a contrived setup to test VMs
	# such that they run in the cluster. In particular, they configure DNS to a public DNS server.
	# For CI, our nodes do not have IPv6 external connectivity. This means the cluster *cannot* reach these external
	# DNS servers.
	# Extensive work was done to try to hack around this, but ultimately nothing was able to cover all
	# of the edge cases. This work was captured in https://github.com/howardjohn/istio/tree/tf/vm-ipv6.
	_INTEGRATION_TEST_FLAGS += --istio.test.skipVM
endif

# $(INTEGRATION_TEST_KUBECONFIG) overrides all kube config settings.
_INTEGRATION_TEST_KUBECONFIG ?= $(INTEGRATION_TEST_KUBECONFIG)

# If $(INTEGRATION_TEST_KUBECONFIG) not specified, use $(KUBECONFIG).
ifeq ($(_INTEGRATION_TEST_KUBECONFIG),)
    _INTEGRATION_TEST_KUBECONFIG = $(KUBECONFIG)
endif

# If neither $(INTEGRATION_TEST_KUBECONFIG) nor $(KUBECONFIG) specified, use default.
ifeq ($(_INTEGRATION_TEST_KUBECONFIG),)
    _INTEGRATION_TEST_KUBECONFIG = ~/.kube/config
endif

_INTEGRATION_TEST_TOPOLOGY_FILE ?= $(INTEGRATION_TEST_TOPOLOGY_FILE)
ifneq ($(_INTEGRATION_TEST_TOPOLOGY_FILE),)
    _INTEGRATION_TEST_FLAGS += --istio.test.kube.topology=$(_INTEGRATION_TEST_TOPOLOGY_FILE)
else
	# integ-suite-kind.sh should populate the topology file with kubeconfigs
	_INTEGRATION_TEST_FLAGS += --istio.test.kube.config=$(_INTEGRATION_TEST_KUBECONFIG)
endif

RUN_TEST=$(GO) test -p 1 ${T} -tags=integ -vet=off

test.integration.analyze: test.integration...analyze

test.integration.%.analyze: | $(JUNIT_REPORT) check-go-tag
	$(RUN_TEST) ./tests/integration/$(subst .,/,$*)/... -timeout 30m \
	${_INTEGRATION_TEST_FLAGS} \
	--istio.test.analyze \
	2>&1 | tee >($(JUNIT_REPORT) > $(JUNIT_OUT))

# Ensure that all test files are tagged properly. This ensures that we don't accidentally skip tests
# and that integration tests are not run as part of the unit test suite.
check-go-tag:
	@go list ./tests/integration/... 2>/dev/null | xargs -r -I{} sh -c 'echo "Detected a file in tests/integration/ without a build tag set. Add // +build integ to the files: {}"; exit 2'

# Generate integration test targets for kubernetes environment.
test.integration.%.kube: | $(JUNIT_REPORT) check-go-tag
<<<<<<< HEAD
	$(GO) test -p 1 -vet=off ${T} -tags=integ $(shell go list -tags=integ ./tests/integration/$(subst .,/,$*)/... | grep -v /multicluster/centralistio | grep -v multicluster/centralremotekubeconfig) -timeout 30m \
	${_INTEGRATION_TEST_FLAGS} ${_INTEGRATION_TEST_SELECT_FLAGS} --log_output_level=tf:debug \
=======
	$(RUN_TEST) ./tests/integration/$(subst .,/,$*)/... -timeout 30m \
	${_INTEGRATION_TEST_FLAGS} ${_INTEGRATION_TEST_SELECT_FLAGS} \
>>>>>>> 185d5259
	2>&1 | tee >($(JUNIT_REPORT) > $(JUNIT_OUT))

# Generate integration fuzz test targets for kubernetes environment.
test.integration-fuzz.%.kube: | $(JUNIT_REPORT) check-go-tag
	$(GO) test -p 1 -vet=off ${T} -tags="integfuzz integ" ./tests/integration/$(subst .,/,$*)/... -timeout 30m \
	${_INTEGRATION_TEST_FLAGS} ${_INTEGRATION_TEST_SELECT_FLAGS} \
	2>&1 | tee >($(JUNIT_REPORT) > $(JUNIT_OUT))

# Generate presubmit integration test targets for each component in kubernetes environment
test.integration.%.kube.presubmit:
	@make test.integration.$*.kube

# Run all tests
.PHONY: test.integration.kube
test.integration.kube: test.integration.kube.presubmit
	@:

# Presubmit integration tests targeting Kubernetes environment. Really used for postsubmit on different k8s versions.
.PHONY: test.integration.kube.presubmit
test.integration.kube.presubmit: | $(JUNIT_REPORT) check-go-tag
	$(RUN_TEST) ./tests/integration/security -timeout 30m \
	${_INTEGRATION_TEST_FLAGS} ${_INTEGRATION_TEST_SELECT_FLAGS} \
	2>&1 | tee >($(JUNIT_REPORT) > $(JUNIT_OUT))

# Defines a target to run a minimal reachability testing basic traffic
# This test suite should be avoided in favor test.integration.kube.environment
.PHONY: test.integration.kube.reachability
test.integration.kube.reachability: | $(JUNIT_REPORT) check-go-tag
	$(RUN_TEST) ./tests/integration/security/ -timeout 30m \
	${_INTEGRATION_TEST_FLAGS} ${_INTEGRATION_TEST_SELECT_FLAGS} \
	--test.run=TestReachability \
	2>&1 | tee >($(JUNIT_REPORT) > $(JUNIT_OUT))

# Defines a target to run a standard set of tests in various different environments (IPv6, distroless, ARM, etc)
# In presubmit, this target runs a minimal set. In postsubmit, all tests are run
.PHONY: test.integration.kube.environment
test.integration.kube.environment: | $(JUNIT_REPORT) check-go-tag
ifeq (${JOB_TYPE},postsubmit)
	$(RUN_TEST) ./tests/integration/... -timeout 30m \
	${_INTEGRATION_TEST_FLAGS} ${_INTEGRATION_TEST_SELECT_FLAGS} \
	2>&1 | tee >($(JUNIT_REPORT) > $(JUNIT_OUT))
else
	$(RUN_TEST) ./tests/integration/security/ ./tests/integration/pilot -timeout 30m \
	${_INTEGRATION_TEST_FLAGS} ${_INTEGRATION_TEST_SELECT_FLAGS} \
	--test.run="TestReachability|TestTraffic" \
	2>&1 | tee >($(JUNIT_REPORT) > $(JUNIT_OUT))
endif<|MERGE_RESOLUTION|>--- conflicted
+++ resolved
@@ -81,13 +81,8 @@
 
 # Generate integration test targets for kubernetes environment.
 test.integration.%.kube: | $(JUNIT_REPORT) check-go-tag
-<<<<<<< HEAD
-	$(GO) test -p 1 -vet=off ${T} -tags=integ $(shell go list -tags=integ ./tests/integration/$(subst .,/,$*)/... | grep -v /multicluster/centralistio | grep -v multicluster/centralremotekubeconfig) -timeout 30m \
+	$(RUN_TEST) test -p 1 -vet=off ${T} -tags=integ $(shell go list -tags=integ ./tests/integration/$(subst .,/,$*)/... | grep -v /multicluster/centralistio | grep -v multicluster/centralremotekubeconfig) -timeout 30m \
 	${_INTEGRATION_TEST_FLAGS} ${_INTEGRATION_TEST_SELECT_FLAGS} --log_output_level=tf:debug \
-=======
-	$(RUN_TEST) ./tests/integration/$(subst .,/,$*)/... -timeout 30m \
-	${_INTEGRATION_TEST_FLAGS} ${_INTEGRATION_TEST_SELECT_FLAGS} \
->>>>>>> 185d5259
 	2>&1 | tee >($(JUNIT_REPORT) > $(JUNIT_OUT))
 
 # Generate integration fuzz test targets for kubernetes environment.
