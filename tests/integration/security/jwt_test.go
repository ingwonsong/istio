--- conflicted
+++ resolved
@@ -19,11 +19,8 @@
 
 import (
 	"net/http"
-<<<<<<< HEAD
 	"os"
-=======
 	"path/filepath"
->>>>>>> c087ba3d
 	"strings"
 	"testing"
 
