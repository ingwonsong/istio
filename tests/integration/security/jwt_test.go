--- conflicted
+++ resolved
@@ -20,11 +20,7 @@
 import (
 	"fmt"
 	"net/http"
-<<<<<<< HEAD
 	"os"
-	"path/filepath"
-=======
->>>>>>> 05b0a684
 	"strings"
 	"testing"
 
@@ -39,11 +35,7 @@
 	"istio.io/istio/pkg/test/framework/components/istio/ingress"
 	"istio.io/istio/pkg/test/framework/label"
 	"istio.io/istio/tests/common/jwt"
-<<<<<<< HEAD
-	"istio.io/istio/tests/integration/security/util"
 	"istio.io/istio/tests/integration/security/util/authn"
-=======
->>>>>>> 05b0a684
 )
 
 // TestRequestAuthentication tests beta authn policy for jwt.
@@ -555,33 +547,26 @@
 
 								c.customizeCall(&opts, to)
 
-<<<<<<< HEAD
-							// The ingress address is private and connected via proxy.
-							// This ingress test uses fake host headers but the proxy used
-							// in the middle treated those hosts as real targeted hosts and
-							// tries to resolve which results in 404.
-							// This setup modified /etc/hosts file on the host and
-							// would force the resolution to be the private ingress address.
-							if os.Getenv("CLUSTER_TYPE") == "bare-metal" || os.Getenv("CLUSTER_TYPE") == "apm" ||
-								os.Getenv("CLUSTER_TYPE") == "hybrid-gke-and-bare-metal" || os.Getenv("CLUSTER_TYPE") == "azure" {
-								// Request will be sent to host in the host header with HTTP proxy
-								// Modify the /etc/hosts file on the bootstrap VM to direct the request to ingress gateway
-								if len(ingr.Cluster().SSHKey()) > 0 {
-									if err := authn.SetupEtcHostsFile(ingr, opts.GetHost()); err != nil {
-										t.Fatal(err)
+								// The ingress address is private and connected via proxy.
+								// This ingress test uses fake host headers but the proxy used
+								// in the middle treated those hosts as real targeted hosts and
+								// tries to resolve which results in 404.
+								// This setup modified /etc/hosts file on the host and
+								// would force the resolution to be the private ingress address.
+								if os.Getenv("CLUSTER_TYPE") == "bare-metal" || os.Getenv("CLUSTER_TYPE") == "apm" ||
+									os.Getenv("CLUSTER_TYPE") == "hybrid-gke-and-bare-metal" || os.Getenv("CLUSTER_TYPE") == "azure" {
+									// Request will be sent to host in the host header with HTTP proxy
+									// Modify the /etc/hosts file on the bootstrap VM to direct the request to ingress gateway
+									if len(from.Cluster().SSHKey()) > 0 {
+										if err := authn.SetupEtcHostsFile(from, opts.GetHost()); err != nil {
+											t.Fatal(err)
+										}
 									}
 								}
-							}
-							ingr.CallOrFail(t, opts)
-						})
-					}
-				}
-=======
 								from.CallOrFail(t, opts)
 							})
 						}
 					})
->>>>>>> 05b0a684
 			})
 		})
 }