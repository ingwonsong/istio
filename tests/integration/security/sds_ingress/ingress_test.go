//go:build integ
// +build integ

//  Copyright Istio Authors
//
//  Licensed under the Apache License, Version 2.0 (the "License");
//  you may not use this file except in compliance with the License.
//  You may obtain a copy of the License at
//
//      http://www.apache.org/licenses/LICENSE-2.0
//
//  Unless required by applicable law or agreed to in writing, software
//  distributed under the License is distributed on an "AS IS" BASIS,
//  WITHOUT WARRANTIES OR CONDITIONS OF ANY KIND, either express or implied.
//  See the License for the specific language governing permissions and
//  limitations under the License.

package sdsingress

import (
	"net/http"
	"os"
	"testing"

	"istio.io/istio/pkg/test/framework"
	"istio.io/istio/pkg/test/framework/components/cluster"
	"istio.io/istio/pkg/test/framework/components/echo"
	"istio.io/istio/pkg/test/framework/components/echo/common/deployment"
	"istio.io/istio/pkg/test/framework/components/echo/echotest"
	"istio.io/istio/pkg/test/framework/components/istio"
	"istio.io/istio/pkg/test/framework/components/namespace"
	"istio.io/istio/pkg/test/framework/resource"
	ingressutil "istio.io/istio/tests/integration/security/sds_ingress/util"
)

var (
	inst         istio.Instance
	apps         deployment.SingleNamespaceView
	echo1NS      namespace.Instance
	customConfig []echo.Config
)

func TestMain(m *testing.M) {
	// Integration test for the ingress SDS Gateway flow.
	framework.
		NewSuite(m).
		Setup(istio.Setup(&inst, nil)).
		Setup(namespace.Setup(&echo1NS, namespace.Config{Prefix: "echo1", Inject: true})).
		Setup(func(ctx resource.Context) error {
			// TODO: due to issue https://github.com/istio/istio/issues/25286,
			// currently VM does not work in this test
			err := ingressutil.SetupTest(ctx, &customConfig, namespace.Future(&echo1NS))
			if err != nil {
				return err
			}
			return nil
		}).
		Setup(deployment.SetupSingleNamespace(&apps, deployment.Config{
			Namespaces: []namespace.Getter{
				namespace.Future(&echo1NS),
			},
			Configs: echo.ConfigFuture(&customConfig),
		})).
		Setup(func(ctx resource.Context) error {
			return ingressutil.CreateCustomInstances(&apps)
		}).
		Run()
}

// TestSingleTlsGateway_SecretRotation tests a single TLS ingress gateway with SDS enabled.
// Verifies behavior in these scenarios.
// (1) create a kubernetes secret to provision server key/cert, and
// verify that TLS connection could establish to deliver HTTPS request.
// (2) Rotates key/cert by deleting the secret generated in (1) and
// replacing it a new secret with a different server key/cert.
// (3) verify that client using older CA cert gets a 404 response
// (4) verify that client using the newer CA cert is able to establish TLS connection
// to deliver the HTTPS request.
func TestSingleTlsGateway_SecretRotation(t *testing.T) {
	framework.
		NewTest(t).
		Features("security.ingress.tls.secretrotation").
		Run(func(t framework.TestContext) {
			var (
				credName = "testsingletlsgateway-secretrotation"
				host     = "testsingletlsgateway-secretrotation.example.com"
			)
<<<<<<< HEAD
			echotest.New(t, apps.All).
				SetupForDestination(func(t framework.TestContext, to echo.Target) error {
					ingressutil.SetupConfig(t, apps.ServerNs, ingressutil.TestConfig{
						Mode:           "SIMPLE",
						CredentialName: credName,
						Host:           host,
						ServiceName:    to.Config().Service,
					})
					return nil
				}).
				To(echotest.SingleSimplePodServiceAndAllSpecial()).
				RunFromClusters(func(t framework.TestContext, _ cluster.Cluster, _ echo.Target) {
					// Add kubernetes secret to provision key/cert for ingress gateway.
					ingressutil.CreateIngressKubeSecret(t, credName, ingressutil.TLS,
						ingressutil.IngressCredentialA, false)

					ing := inst.IngressFor(t.Clusters().Default())
					if ing == nil {
						t.Skip()
					}

					tlsContextA := ingressutil.TLSContext{CaCert: ingressutil.CaCertA}
					tlsContextB := ingressutil.TLSContext{CaCert: ingressutil.CaCertB}

					// Verify the call works
					ingressutil.SendRequestOrFail(t, ing, host, credName, ingressutil.TLS, tlsContextA,
						ingressutil.ExpectedResponse{StatusCode: http.StatusOK})

					// Now rotate the key/cert
					ingressutil.RotateSecrets(t, credName, ingressutil.TLS,
						ingressutil.IngressCredentialB, false)

					t.NewSubTest("old cert should fail").Run(func(t framework.TestContext) {
						// Client use old server CA cert to set up SSL connection would fail.
						// TODO: https://buganizer.corp.google.com/issues/186435664
						if os.Getenv("CLUSTER_TYPE") == "aws" {
							ingressutil.SendRequestOrFail(t, ing, host, credName, ingressutil.TLS, tlsContextA,
								ingressutil.ExpectedResponse{StatusCode: 0, ErrorMessage: ""})
						} else {
							ingressutil.SendRequestOrFail(t, ing, host, credName, ingressutil.TLS, tlsContextA,
								ingressutil.ExpectedResponse{ErrorMessage: "certificate signed by unknown authority"})
						}
					})
=======
			allInstances := []echo.Instances{ingressutil.A, ingressutil.VM}
			for _, instances := range allInstances {
				echotest.New(t, instances).
					SetupForDestination(func(t framework.TestContext, to echo.Target) error {
						ingressutil.SetupConfig(t, echo1NS, ingressutil.TestConfig{
							Mode:           "SIMPLE",
							CredentialName: credName,
							Host:           host,
							ServiceName:    to.Config().Service,
						})
						return nil
					}).
					To(echotest.SingleSimplePodServiceAndAllSpecial()).
					RunFromClusters(func(t framework.TestContext, _ cluster.Cluster, _ echo.Target) {
						// Add kubernetes secret to provision key/cert for ingress gateway.
						ingressutil.CreateIngressKubeSecret(t, credName, ingressutil.TLS,
							ingressutil.IngressCredentialA, false)

						ing := inst.IngressFor(t.Clusters().Default())
						if ing == nil {
							t.Skip()
						}

						tlsContextA := ingressutil.TLSContext{CaCert: ingressutil.CaCertA}
						tlsContextB := ingressutil.TLSContext{CaCert: ingressutil.CaCertB}
>>>>>>> c34ccc89

						// Verify the call works
						ingressutil.SendRequestOrFail(t, ing, host, credName, ingressutil.TLS, tlsContextA,
							ingressutil.ExpectedResponse{StatusCode: http.StatusOK})

						// Now rotate the key/cert
						ingressutil.RotateSecrets(t, credName, ingressutil.TLS,
							ingressutil.IngressCredentialB, false)

						t.NewSubTest("old cert should fail").Run(func(t framework.TestContext) {
							// Client use old server CA cert to set up SSL connection would fail.
							ingressutil.SendRequestOrFail(t, ing, host, credName, ingressutil.TLS, tlsContextA,
								ingressutil.ExpectedResponse{ErrorMessage: "certificate signed by unknown authority"})
						})

						t.NewSubTest("new cert should succeed").Run(func(t framework.TestContext) {
							// Client use new server CA cert to set up SSL connection.
							ingressutil.SendRequestOrFail(t, ing, host, credName, ingressutil.TLS, tlsContextB,
								ingressutil.ExpectedResponse{StatusCode: http.StatusOK})
						})
					})
			}
		})
}

// TestSingleMTLSGateway_ServerKeyCertRotation tests a single mTLS ingress gateway with SDS enabled.
// Verifies behavior in these scenarios.
// (1) create two kubernetes secrets to provision server key/cert and client CA cert, and
// verify that mTLS connection could establish to deliver HTTPS request.
// (2) replace kubernetes secret to rotate server key/cert, and verify that mTLS connection could
// not establish. This is because client is still using old server CA cert to validate server cert,
// and the new server cert cannot pass validation at client side.
// (3) do another key/cert rotation to use the correct server key/cert this time, and verify that
// mTLS connection could establish to deliver HTTPS request.
func TestSingleMTLSGateway_ServerKeyCertRotation(t *testing.T) {
	framework.
		NewTest(t).
		Features("security.ingress.mtls.secretrotation").
		Run(func(t framework.TestContext) {
			var (
				credName   = "testsinglemtlsgateway-serverkeycertrotation"
				credCaName = "testsinglemtlsgateway-serverkeycertrotation-cacert"
				host       = "testsinglemtlsgateway-serverkeycertrotation.example.com"
			)
<<<<<<< HEAD

			echotest.New(t, apps.All).
				SetupForDestination(func(t framework.TestContext, to echo.Target) error {
					ingressutil.SetupConfig(t, apps.ServerNs, ingressutil.TestConfig{
						Mode:           "MUTUAL",
						CredentialName: credName,
						Host:           host,
						ServiceName:    to.Config().Service,
					})
					return nil
				}).
				To(echotest.SingleSimplePodServiceAndAllSpecial()).
				RunFromClusters(func(t framework.TestContext, _ cluster.Cluster, _ echo.Target) {
					// Add two kubernetes secrets to provision server key/cert and client CA cert for ingress gateway.
					ingressutil.CreateIngressKubeSecret(t, credCaName, ingressutil.Mtls,
						ingressutil.IngressCredentialCaCertA, false)
					ingressutil.CreateIngressKubeSecret(t, credName, ingressutil.Mtls,
						ingressutil.IngressCredentialServerKeyCertA, false)

					ing := inst.IngressFor(t.Clusters().Default())
					if ing == nil {
						t.Skip()
					}
					tlsContext := ingressutil.TLSContext{
						CaCert:     ingressutil.CaCertA,
						PrivateKey: ingressutil.TLSClientKeyA,
						Cert:       ingressutil.TLSClientCertA,
					}
					ingressutil.SendRequestOrFail(t, ing, host, credName, ingressutil.Mtls, tlsContext,
						ingressutil.ExpectedResponse{StatusCode: http.StatusOK})

					t.NewSubTest("mismatched key/cert should fail").Run(func(t framework.TestContext) {
						// key/cert rotation using mis-matched server key/cert. The server cert cannot pass validation
						// at client side.
						ingressutil.RotateSecrets(t, credName, ingressutil.Mtls,
							ingressutil.IngressCredentialServerKeyCertB, false)
						// Client uses old server CA cert to set up SSL connection would fail.
						// TODO: https://buganizer.corp.google.com/issues/186435664
						if os.Getenv("CLUSTER_TYPE") == "aws" {
							ingressutil.SendRequestOrFail(t, ing, host, credName, ingressutil.Mtls, tlsContext,
								ingressutil.ExpectedResponse{StatusCode: 0, ErrorMessage: ""})
						} else {
							ingressutil.SendRequestOrFail(t, ing, host, credName, ingressutil.Mtls, tlsContext,
								ingressutil.ExpectedResponse{ErrorMessage: "certificate signed by unknown authority"})
						}
					})

					t.NewSubTest("matched key/cert should succeed").Run(func(t framework.TestContext) {
						// key/cert rotation using matched server key/cert. This time the server cert is able to pass
						// validation at client side.
						ingressutil.RotateSecrets(t, credName, ingressutil.Mtls,
=======
			allInstances := []echo.Instances{ingressutil.A, ingressutil.VM}
			for _, instances := range allInstances {
				echotest.New(t, instances).
					SetupForDestination(func(t framework.TestContext, to echo.Target) error {
						ingressutil.SetupConfig(t, echo1NS, ingressutil.TestConfig{
							Mode:           "MUTUAL",
							CredentialName: credName,
							Host:           host,
							ServiceName:    to.Config().Service,
						})
						return nil
					}).
					To(echotest.SingleSimplePodServiceAndAllSpecial()).
					RunFromClusters(func(t framework.TestContext, _ cluster.Cluster, _ echo.Target) {
						// Add two kubernetes secrets to provision server key/cert and client CA cert for ingress gateway.
						ingressutil.CreateIngressKubeSecret(t, credCaName, ingressutil.Mtls,
							ingressutil.IngressCredentialCaCertA, false)
						ingressutil.CreateIngressKubeSecret(t, credName, ingressutil.Mtls,
>>>>>>> c34ccc89
							ingressutil.IngressCredentialServerKeyCertA, false)

						ing := inst.IngressFor(t.Clusters().Default())
						if ing == nil {
							t.Skip()
						}
						tlsContext := ingressutil.TLSContext{
							CaCert:     ingressutil.CaCertA,
							PrivateKey: ingressutil.TLSClientKeyA,
							Cert:       ingressutil.TLSClientCertA,
						}
						ingressutil.SendRequestOrFail(t, ing, host, credName, ingressutil.Mtls, tlsContext,
							ingressutil.ExpectedResponse{StatusCode: http.StatusOK})

						t.NewSubTest("mismatched key/cert should fail").Run(func(t framework.TestContext) {
							// key/cert rotation using mis-matched server key/cert. The server cert cannot pass validation
							// at client side.
							ingressutil.RotateSecrets(t, credName, ingressutil.Mtls,
								ingressutil.IngressCredentialServerKeyCertB, false)
							// Client uses old server CA cert to set up SSL connection would fail.
							ingressutil.SendRequestOrFail(t, ing, host, credName, ingressutil.Mtls, tlsContext,
								ingressutil.ExpectedResponse{ErrorMessage: "certificate signed by unknown authority"})
						})

						t.NewSubTest("matched key/cert should succeed").Run(func(t framework.TestContext) {
							// key/cert rotation using matched server key/cert. This time the server cert is able to pass
							// validation at client side.
							ingressutil.RotateSecrets(t, credName, ingressutil.Mtls,
								ingressutil.IngressCredentialServerKeyCertA, false)
							// Use old CA cert to set up SSL connection would succeed this time.
							ingressutil.SendRequestOrFail(t, ing, host, credName, ingressutil.Mtls, tlsContext,
								ingressutil.ExpectedResponse{StatusCode: http.StatusOK})
						})
					})
			}
		})
}

// TestSingleMTLSGateway_CompoundSecretRotation tests a single mTLS ingress gateway with SDS enabled.
// Verifies behavior in these scenarios.
// (1) A valid kubernetes secret with key/cert and client CA cert is added, verifies that SSL connection
// termination is working properly. This secret is a compound secret.
// (2) After key/cert rotation, client needs to pick new CA cert to complete SSL connection. Old CA
// cert will cause the SSL connection fail.
func TestSingleMTLSGateway_CompoundSecretRotation(t *testing.T) {
	framework.
		NewTest(t).
		Features("security.ingress.mtls.generic-compoundrotation").
		Run(func(t framework.TestContext) {
			var (
				credName = "testsinglemtlsgateway-generic-compoundrotation"
				host     = "testsinglemtlsgateway-compoundsecretrotation.example.com"
			)
<<<<<<< HEAD
			echotest.New(t, apps.All).
				SetupForDestination(func(t framework.TestContext, to echo.Target) error {
					ingressutil.SetupConfig(t, apps.ServerNs, ingressutil.TestConfig{
						Mode:           "MUTUAL",
						CredentialName: credName,
						Host:           host,
						ServiceName:    to.Config().Service,
					})
					return nil
				}).
				To(echotest.SingleSimplePodServiceAndAllSpecial()).
				RunFromClusters(func(t framework.TestContext, _ cluster.Cluster, to echo.Target) {
					// Add kubernetes secret to provision key/cert for ingress gateway.
					ingressutil.CreateIngressKubeSecret(t, credName, ingressutil.Mtls,
						ingressutil.IngressCredentialA, false)

					// Wait for ingress gateway to fetch key/cert from Gateway agent via SDS.
					ing := inst.IngressFor(t.Clusters().Default())
					tlsContext := ingressutil.TLSContext{
						CaCert:     ingressutil.CaCertA,
						PrivateKey: ingressutil.TLSClientKeyA,
						Cert:       ingressutil.TLSClientCertA,
					}
					ingressutil.SendRequestOrFail(t, ing, host, credName, ingressutil.Mtls, tlsContext,
						ingressutil.ExpectedResponse{StatusCode: http.StatusOK})

					t.NewSubTest("old server CA should fail").Run(func(t framework.TestContext) {
						// key/cert rotation
						ingressutil.RotateSecrets(t, credName, ingressutil.Mtls,
							ingressutil.IngressCredentialB, false)
						// Use old server CA cert to set up SSL connection would fail.
						// TODO: https://buganizer.corp.google.com/issues/186435664
						if os.Getenv("CLUSTER_TYPE") == "aws" {
							ingressutil.SendRequestOrFail(t, ing, host, credName, ingressutil.Mtls, tlsContext,
								ingressutil.ExpectedResponse{StatusCode: 0, ErrorMessage: ""})
						} else {
							ingressutil.SendRequestOrFail(t, ing, host, credName, ingressutil.Mtls, tlsContext,
								ingressutil.ExpectedResponse{ErrorMessage: "certificate signed by unknown authority"})
						}
					})
=======
			allInstances := []echo.Instances{ingressutil.A, ingressutil.VM}
			for _, instances := range allInstances {
				echotest.New(t, instances).
					SetupForDestination(func(t framework.TestContext, to echo.Target) error {
						ingressutil.SetupConfig(t, echo1NS, ingressutil.TestConfig{
							Mode:           "MUTUAL",
							CredentialName: credName,
							Host:           host,
							ServiceName:    to.Config().Service,
						})
						return nil
					}).
					To(echotest.SingleSimplePodServiceAndAllSpecial()).
					RunFromClusters(func(t framework.TestContext, _ cluster.Cluster, to echo.Target) {
						// Add kubernetes secret to provision key/cert for ingress gateway.
						ingressutil.CreateIngressKubeSecret(t, credName, ingressutil.Mtls,
							ingressutil.IngressCredentialA, false)
>>>>>>> c34ccc89

						// Wait for ingress gateway to fetch key/cert from Gateway agent via SDS.
						ing := inst.IngressFor(t.Clusters().Default())
						tlsContext := ingressutil.TLSContext{
							CaCert:     ingressutil.CaCertA,
							PrivateKey: ingressutil.TLSClientKeyA,
							Cert:       ingressutil.TLSClientCertA,
						}
						ingressutil.SendRequestOrFail(t, ing, host, credName, ingressutil.Mtls, tlsContext,
							ingressutil.ExpectedResponse{StatusCode: http.StatusOK})

						t.NewSubTest("old server CA should fail").Run(func(t framework.TestContext) {
							// key/cert rotation
							ingressutil.RotateSecrets(t, credName, ingressutil.Mtls,
								ingressutil.IngressCredentialB, false)
							// Use old server CA cert to set up SSL connection would fail.
							ingressutil.SendRequestOrFail(t, ing, host, credName, ingressutil.Mtls, tlsContext,
								ingressutil.ExpectedResponse{ErrorMessage: "certificate signed by unknown authority"})
						})

						t.NewSubTest("new server CA should succeed").Run(func(t framework.TestContext) {
							// Use new server CA cert to set up SSL connection.
							tlsContext = ingressutil.TLSContext{
								CaCert:     ingressutil.CaCertB,
								PrivateKey: ingressutil.TLSClientKeyB,
								Cert:       ingressutil.TLSClientCertB,
							}
							ingressutil.SendRequestOrFail(t, ing, host, credName, ingressutil.Mtls, tlsContext,
								ingressutil.ExpectedResponse{StatusCode: http.StatusOK})
						})
					})
			}
		})
}

// TestSingleMTLSGatewayAndNotGeneric_CompoundSecretRotation tests a single mTLS ingress gateway with SDS enabled
// and use the tls cert instead of generic cert Verifies behavior in these scenarios.
// (1) A valid kubernetes secret with key/cert and client CA cert is added, verifies that SSL connection
// termination is working properly. This secret is a compound secret.
// (2) After key/cert rotation, client needs to pick new CA cert to complete SSL connection. Old CA
// cert will cause the SSL connection fail.
func TestSingleMTLSGatewayAndNotGeneric_CompoundSecretRotation(t *testing.T) {
	framework.
		NewTest(t).
		Features("security.ingress.mtls.nongeneric-compoundrotation").
		Run(func(t framework.TestContext) {
			var (
				credName = "testsinglemtlsgatewayandnotgeneric-compoundsecretrotation"
				host     = "testsinglemtlsgatewayandnotgeneric-compoundsecretrotation.example.com"
			)
<<<<<<< HEAD
			echotest.New(t, apps.All).
				SetupForDestination(func(t framework.TestContext, to echo.Target) error {
					ingressutil.SetupConfig(t, apps.ServerNs, ingressutil.TestConfig{
						Mode:           "MUTUAL",
						CredentialName: credName,
						Host:           host,
						ServiceName:    to.Config().Service,
					})
					return nil
				}).
				To(echotest.SingleSimplePodServiceAndAllSpecial()).
				RunFromClusters(func(t framework.TestContext, _ cluster.Cluster, _ echo.Target) {
					// Add kubernetes secret to provision key/cert for ingress gateway.
					ingressutil.CreateIngressKubeSecret(t, credName, ingressutil.Mtls,
						ingressutil.IngressCredentialA, true)

					// Wait for ingress gateway to fetch key/cert from Gateway agent via SDS.
					ing := inst.IngressFor(t.Clusters().Default())
					if ing == nil {
						t.Skip()
					}
					tlsContext := ingressutil.TLSContext{
						CaCert:     ingressutil.CaCertA,
						PrivateKey: ingressutil.TLSClientKeyA,
						Cert:       ingressutil.TLSClientCertA,
					}
					ingressutil.SendRequestOrFail(t, ing, host, credName, ingressutil.Mtls, tlsContext,
						ingressutil.ExpectedResponse{StatusCode: http.StatusOK})

					t.NewSubTest("old server CA should fail").Run(func(t framework.TestContext) {
						// key/cert rotation
						ingressutil.RotateSecrets(t, credName, ingressutil.Mtls,
							ingressutil.IngressCredentialB, true)
						// Use old server CA cert to set up SSL connection would fail.
						// TODO: https://buganizer.corp.google.com/issues/186435664
						if os.Getenv("CLUSTER_TYPE") == "aws" {
							ingressutil.SendRequestOrFail(t, ing, host, credName, ingressutil.Mtls, tlsContext,
								ingressutil.ExpectedResponse{StatusCode: 0, ErrorMessage: ""})
						} else {
							ingressutil.SendRequestOrFail(t, ing, host, credName, ingressutil.Mtls, tlsContext,
								ingressutil.ExpectedResponse{ErrorMessage: "certificate signed by unknown authority"})
						}
					})
=======
			allInstances := []echo.Instances{ingressutil.A, ingressutil.VM}
			for _, instances := range allInstances {
				echotest.New(t, instances).
					SetupForDestination(func(t framework.TestContext, to echo.Target) error {
						ingressutil.SetupConfig(t, echo1NS, ingressutil.TestConfig{
							Mode:           "MUTUAL",
							CredentialName: credName,
							Host:           host,
							ServiceName:    to.Config().Service,
						})
						return nil
					}).
					To(echotest.SingleSimplePodServiceAndAllSpecial()).
					RunFromClusters(func(t framework.TestContext, _ cluster.Cluster, _ echo.Target) {
						// Add kubernetes secret to provision key/cert for ingress gateway.
						ingressutil.CreateIngressKubeSecret(t, credName, ingressutil.Mtls,
							ingressutil.IngressCredentialA, true)
>>>>>>> c34ccc89

						// Wait for ingress gateway to fetch key/cert from Gateway agent via SDS.
						ing := inst.IngressFor(t.Clusters().Default())
						if ing == nil {
							t.Skip()
						}
						tlsContext := ingressutil.TLSContext{
							CaCert:     ingressutil.CaCertA,
							PrivateKey: ingressutil.TLSClientKeyA,
							Cert:       ingressutil.TLSClientCertA,
						}
						ingressutil.SendRequestOrFail(t, ing, host, credName, ingressutil.Mtls, tlsContext,
							ingressutil.ExpectedResponse{StatusCode: http.StatusOK})

						t.NewSubTest("old server CA should fail").Run(func(t framework.TestContext) {
							// key/cert rotation
							ingressutil.RotateSecrets(t, credName, ingressutil.Mtls,
								ingressutil.IngressCredentialB, true)
							// Use old server CA cert to set up SSL connection would fail.
							ingressutil.SendRequestOrFail(t, ing, host, credName, ingressutil.Mtls, tlsContext,
								ingressutil.ExpectedResponse{ErrorMessage: "certificate signed by unknown authority"})
						})

						t.NewSubTest("new server CA should succeed").Run(func(t framework.TestContext) {
							// Use new server CA cert to set up SSL connection.
							tlsContext = ingressutil.TLSContext{
								CaCert:     ingressutil.CaCertB,
								PrivateKey: ingressutil.TLSClientKeyB,
								Cert:       ingressutil.TLSClientCertB,
							}
							ingressutil.SendRequestOrFail(t, ing, host, credName, ingressutil.Mtls, tlsContext,
								ingressutil.ExpectedResponse{StatusCode: http.StatusOK})
						})
					})
			}
		})
}

// TestTlsGateways deploys multiple TLS gateways with SDS enabled, and creates kubernetes that store
// private key and server certificate for each TLS gateway. Verifies that all gateways are able to terminate
// SSL connections successfully.
func TestTlsGateways(t *testing.T) {
	framework.
		NewTest(t).
		Features("security.ingress.tls.gateway.valid-secret").
		Run(func(t framework.TestContext) {
			ingressutil.RunTestMultiTLSGateways(t, inst, namespace.Future(&echo1NS))
		})
}

// TestMtlsGateways deploys multiple mTLS gateways with SDS enabled, and creates kubernetes that store
// private key, server certificate and CA certificate for each mTLS gateway. Verifies that all gateways
// are able to terminate mTLS connections successfully.
func TestMtlsGateways(t *testing.T) {
	framework.
		NewTest(t).
		Features("security.ingress.mtls.gateway").
		Run(func(t framework.TestContext) {
			ingressutil.RunTestMultiMtlsGateways(t, inst, namespace.Future(&echo1NS))
		})
}

// TestMultiTlsGateway_InvalidSecret tests a single TLS ingress gateway with SDS enabled. Creates kubernetes secret
// with invalid key/cert and verify the behavior.
func TestMultiTlsGateway_InvalidSecret(t *testing.T) {
	framework.
		NewTest(t).
		Features("security.ingress.tls.gateway.invalid-secret").
		Run(func(t framework.TestContext) {
			testCase := []struct {
				name                     string
				secretName               string
				ingressGatewayCredential ingressutil.IngressCredential
				hostName                 string
				expectedResponse         ingressutil.ExpectedResponse
				callType                 ingressutil.CallType
				tlsContext               ingressutil.TLSContext
			}{
				{
					name:       "tls ingress gateway invalid private key",
					secretName: "testmultitlsgateway-invalidsecret-1",
					ingressGatewayCredential: ingressutil.IngressCredential{
						PrivateKey:  "invalid",
						Certificate: ingressutil.TLSServerCertA,
					},
					hostName: "testmultitlsgateway-invalidsecret1.example.com",
					expectedResponse: ingressutil.ExpectedResponse{
						// TODO(JimmyCYJ): Temporarily skip verification of error message to deflake test.
						//  Need a more accurate way to verify the request failures.
						// https://github.com/istio/istio/issues/16998
						SkipErrorMessageVerification: true,
					},
					callType: ingressutil.TLS,
					tlsContext: ingressutil.TLSContext{
						CaCert: ingressutil.CaCertA,
					},
				},
				{
					name:       "tls ingress gateway invalid server cert",
					secretName: "testmultitlsgateway-invalidsecret-2",
					ingressGatewayCredential: ingressutil.IngressCredential{
						PrivateKey:  ingressutil.TLSServerKeyA,
						Certificate: "invalid",
					},
					hostName: "testmultitlsgateway-invalidsecret2.example.com",
					expectedResponse: ingressutil.ExpectedResponse{
						SkipErrorMessageVerification: true,
					},
					callType: ingressutil.TLS,
					tlsContext: ingressutil.TLSContext{
						CaCert: ingressutil.CaCertA,
					},
				},
				{
					name:       "tls ingress gateway mis-matched key and cert",
					secretName: "testmultitlsgateway-invalidsecret-3",
					ingressGatewayCredential: ingressutil.IngressCredential{
						PrivateKey:  ingressutil.TLSServerKeyA,
						Certificate: ingressutil.TLSServerCertB,
					},
					hostName: "testmultitlsgateway-invalidsecret3.example.com",
					expectedResponse: ingressutil.ExpectedResponse{
						SkipErrorMessageVerification: true,
					},
					callType: ingressutil.TLS,
					tlsContext: ingressutil.TLSContext{
						CaCert: ingressutil.CaCertA,
					},
				},
				{
					name:       "tls ingress gateway no private key",
					secretName: "testmultitlsgateway-invalidsecret-4",
					ingressGatewayCredential: ingressutil.IngressCredential{
						Certificate: ingressutil.TLSServerCertA,
					},
					hostName: "testmultitlsgateway-invalidsecret4.example.com",
					expectedResponse: ingressutil.ExpectedResponse{
						SkipErrorMessageVerification: true,
					},
					callType: ingressutil.TLS,
					tlsContext: ingressutil.TLSContext{
						CaCert: ingressutil.CaCertA,
					},
				},
				{
					name:       "tls ingress gateway no server cert",
					secretName: "testmultitlsgateway-invalidsecret-5",
					ingressGatewayCredential: ingressutil.IngressCredential{
						PrivateKey: ingressutil.TLSServerKeyA,
					},
					hostName: "testmultitlsgateway-invalidsecret5.example.com",
					expectedResponse: ingressutil.ExpectedResponse{
						SkipErrorMessageVerification: true,
					},
					callType: ingressutil.TLS,
					tlsContext: ingressutil.TLSContext{
						CaCert: ingressutil.CaCertA,
					},
				},
			}

			for _, c := range testCase {
				allInstances := []echo.Instances{ingressutil.A, ingressutil.VM}
				for _, instances := range allInstances {
					echotest.New(t, instances).
						SetupForDestination(func(t framework.TestContext, to echo.Target) error {
							ingressutil.SetupConfig(t, echo1NS, ingressutil.TestConfig{
								Mode:           "SIMPLE",
								CredentialName: c.secretName,
								Host:           c.hostName,
								ServiceName:    to.Config().Service,
							})
							return nil
						}).
						To(echotest.SingleSimplePodServiceAndAllSpecial()).
						RunFromClusters(func(t framework.TestContext, _ cluster.Cluster, _ echo.Target) {
							ing := inst.IngressFor(t.Clusters().Default())
							if ing == nil {
								t.Skip()
							}
							t.NewSubTest(c.name).Run(func(t framework.TestContext) {
								ingressutil.CreateIngressKubeSecret(t, c.secretName, ingressutil.TLS,
									c.ingressGatewayCredential, false)

								ingressutil.SendRequestOrFail(t, ing, c.hostName, c.secretName, c.callType, c.tlsContext,
									c.expectedResponse)
							})
						})
				}
			}
		})
}

// TestMultiMtlsGateway_InvalidSecret tests a single mTLS ingress gateway with SDS enabled. Creates kubernetes secret
// with invalid key/cert and verify the behavior.
func TestMultiMtlsGateway_InvalidSecret(t *testing.T) {
	framework.
		NewTest(t).
		Features("security.ingress.mtls.gateway").
		Run(func(t framework.TestContext) {
			testCase := []struct {
				name                     string
				secretName               string
				ingressGatewayCredential ingressutil.IngressCredential
				hostName                 string
				expectedResponse         ingressutil.ExpectedResponse
				callType                 ingressutil.CallType
				tlsContext               ingressutil.TLSContext
			}{
				{
					name:       "mtls ingress gateway invalid CA cert",
					secretName: "testmultimtlsgateway-invalidsecret-1",
					ingressGatewayCredential: ingressutil.IngressCredential{
						PrivateKey:  ingressutil.TLSServerKeyA,
						Certificate: ingressutil.TLSServerCertA,
						CaCert:      "invalid",
					},
					hostName: "testmultimtlsgateway-invalidsecret1.example.com",
					expectedResponse: ingressutil.ExpectedResponse{
						// TODO(JimmyCYJ): Temporarily skip verification of error message to deflake test.
						//  Need a more accurate way to verify the request failures.
						// https://github.com/istio/istio/issues/16998
						SkipErrorMessageVerification: true,
					},
					callType: ingressutil.Mtls,
					tlsContext: ingressutil.TLSContext{
						CaCert:     ingressutil.CaCertA,
						PrivateKey: ingressutil.TLSClientKeyA,
						Cert:       ingressutil.TLSClientCertA,
					},
				},
				{
					name:       "mtls ingress gateway no CA cert",
					secretName: "testmultimtlsgateway-invalidsecret-2",
					ingressGatewayCredential: ingressutil.IngressCredential{
						PrivateKey:  ingressutil.TLSServerKeyA,
						Certificate: ingressutil.TLSServerCertA,
					},
					hostName: "testmultimtlsgateway-invalidsecret2.example.com",
					expectedResponse: ingressutil.ExpectedResponse{
						SkipErrorMessageVerification: true,
					},
					callType: ingressutil.Mtls,
					tlsContext: ingressutil.TLSContext{
						CaCert:     ingressutil.CaCertA,
						PrivateKey: ingressutil.TLSClientKeyA,
						Cert:       ingressutil.TLSClientCertA,
					},
				},
				{
					name:       "mtls ingress gateway mismatched CA cert",
					secretName: "testmultimtlsgateway-invalidsecret-3",
					ingressGatewayCredential: ingressutil.IngressCredential{
						PrivateKey:  ingressutil.TLSServerKeyA,
						Certificate: ingressutil.TLSServerCertA,
						CaCert:      ingressutil.CaCertB,
					},
					hostName: "testmultimtlsgateway-invalidsecret3.example.com",
					expectedResponse: ingressutil.ExpectedResponse{
						SkipErrorMessageVerification: true,
					},
					callType: ingressutil.Mtls,
					tlsContext: ingressutil.TLSContext{
						CaCert:     ingressutil.CaCertA,
						PrivateKey: ingressutil.TLSClientKeyA,
						Cert:       ingressutil.TLSClientCertA,
					},
				},
			}

			for _, c := range testCase {
				allInstances := []echo.Instances{ingressutil.A, ingressutil.VM}
				for _, instances := range allInstances {
					echotest.New(t, instances).
						SetupForDestination(func(t framework.TestContext, to echo.Target) error {
							ingressutil.SetupConfig(t, echo1NS, ingressutil.TestConfig{
								Mode:           "MUTUAL",
								CredentialName: c.secretName,
								Host:           c.hostName,
								ServiceName:    to.Config().Service,
							})
							return nil
						}).
						To(echotest.SingleSimplePodServiceAndAllSpecial()).
						RunFromClusters(func(t framework.TestContext, src cluster.Cluster, dest echo.Target) {
							ing := inst.IngressFor(t.Clusters().Default())
							if ing == nil {
								t.Skip()
							}
							t.NewSubTest(c.name).Run(func(t framework.TestContext) {
								ingressutil.CreateIngressKubeSecret(t, c.secretName, ingressutil.Mtls,
									c.ingressGatewayCredential, false)

								ingressutil.SendRequestOrFail(t, ing, c.hostName, c.secretName, c.callType, c.tlsContext,
									c.expectedResponse)
							})
						})
				}
			}
		})
}<|MERGE_RESOLUTION|>--- conflicted
+++ resolved
@@ -85,51 +85,6 @@
 				credName = "testsingletlsgateway-secretrotation"
 				host     = "testsingletlsgateway-secretrotation.example.com"
 			)
-<<<<<<< HEAD
-			echotest.New(t, apps.All).
-				SetupForDestination(func(t framework.TestContext, to echo.Target) error {
-					ingressutil.SetupConfig(t, apps.ServerNs, ingressutil.TestConfig{
-						Mode:           "SIMPLE",
-						CredentialName: credName,
-						Host:           host,
-						ServiceName:    to.Config().Service,
-					})
-					return nil
-				}).
-				To(echotest.SingleSimplePodServiceAndAllSpecial()).
-				RunFromClusters(func(t framework.TestContext, _ cluster.Cluster, _ echo.Target) {
-					// Add kubernetes secret to provision key/cert for ingress gateway.
-					ingressutil.CreateIngressKubeSecret(t, credName, ingressutil.TLS,
-						ingressutil.IngressCredentialA, false)
-
-					ing := inst.IngressFor(t.Clusters().Default())
-					if ing == nil {
-						t.Skip()
-					}
-
-					tlsContextA := ingressutil.TLSContext{CaCert: ingressutil.CaCertA}
-					tlsContextB := ingressutil.TLSContext{CaCert: ingressutil.CaCertB}
-
-					// Verify the call works
-					ingressutil.SendRequestOrFail(t, ing, host, credName, ingressutil.TLS, tlsContextA,
-						ingressutil.ExpectedResponse{StatusCode: http.StatusOK})
-
-					// Now rotate the key/cert
-					ingressutil.RotateSecrets(t, credName, ingressutil.TLS,
-						ingressutil.IngressCredentialB, false)
-
-					t.NewSubTest("old cert should fail").Run(func(t framework.TestContext) {
-						// Client use old server CA cert to set up SSL connection would fail.
-						// TODO: https://buganizer.corp.google.com/issues/186435664
-						if os.Getenv("CLUSTER_TYPE") == "aws" {
-							ingressutil.SendRequestOrFail(t, ing, host, credName, ingressutil.TLS, tlsContextA,
-								ingressutil.ExpectedResponse{StatusCode: 0, ErrorMessage: ""})
-						} else {
-							ingressutil.SendRequestOrFail(t, ing, host, credName, ingressutil.TLS, tlsContextA,
-								ingressutil.ExpectedResponse{ErrorMessage: "certificate signed by unknown authority"})
-						}
-					})
-=======
 			allInstances := []echo.Instances{ingressutil.A, ingressutil.VM}
 			for _, instances := range allInstances {
 				echotest.New(t, instances).
@@ -155,7 +110,6 @@
 
 						tlsContextA := ingressutil.TLSContext{CaCert: ingressutil.CaCertA}
 						tlsContextB := ingressutil.TLSContext{CaCert: ingressutil.CaCertB}
->>>>>>> c34ccc89
 
 						// Verify the call works
 						ingressutil.SendRequestOrFail(t, ing, host, credName, ingressutil.TLS, tlsContextA,
@@ -167,8 +121,14 @@
 
 						t.NewSubTest("old cert should fail").Run(func(t framework.TestContext) {
 							// Client use old server CA cert to set up SSL connection would fail.
-							ingressutil.SendRequestOrFail(t, ing, host, credName, ingressutil.TLS, tlsContextA,
-								ingressutil.ExpectedResponse{ErrorMessage: "certificate signed by unknown authority"})
+							// TODO: https://buganizer.corp.google.com/issues/186435664
+							if os.Getenv("CLUSTER_TYPE") == "aws" {
+								ingressutil.SendRequestOrFail(t, ing, host, credName, ingressutil.TLS, tlsContextA,
+									ingressutil.ExpectedResponse{StatusCode: 0, ErrorMessage: ""})
+							} else {
+								ingressutil.SendRequestOrFail(t, ing, host, credName, ingressutil.TLS, tlsContextA,
+									ingressutil.ExpectedResponse{ErrorMessage: "certificate signed by unknown authority"})
+							}
 						})
 
 						t.NewSubTest("new cert should succeed").Run(func(t framework.TestContext) {
@@ -200,59 +160,6 @@
 				credCaName = "testsinglemtlsgateway-serverkeycertrotation-cacert"
 				host       = "testsinglemtlsgateway-serverkeycertrotation.example.com"
 			)
-<<<<<<< HEAD
-
-			echotest.New(t, apps.All).
-				SetupForDestination(func(t framework.TestContext, to echo.Target) error {
-					ingressutil.SetupConfig(t, apps.ServerNs, ingressutil.TestConfig{
-						Mode:           "MUTUAL",
-						CredentialName: credName,
-						Host:           host,
-						ServiceName:    to.Config().Service,
-					})
-					return nil
-				}).
-				To(echotest.SingleSimplePodServiceAndAllSpecial()).
-				RunFromClusters(func(t framework.TestContext, _ cluster.Cluster, _ echo.Target) {
-					// Add two kubernetes secrets to provision server key/cert and client CA cert for ingress gateway.
-					ingressutil.CreateIngressKubeSecret(t, credCaName, ingressutil.Mtls,
-						ingressutil.IngressCredentialCaCertA, false)
-					ingressutil.CreateIngressKubeSecret(t, credName, ingressutil.Mtls,
-						ingressutil.IngressCredentialServerKeyCertA, false)
-
-					ing := inst.IngressFor(t.Clusters().Default())
-					if ing == nil {
-						t.Skip()
-					}
-					tlsContext := ingressutil.TLSContext{
-						CaCert:     ingressutil.CaCertA,
-						PrivateKey: ingressutil.TLSClientKeyA,
-						Cert:       ingressutil.TLSClientCertA,
-					}
-					ingressutil.SendRequestOrFail(t, ing, host, credName, ingressutil.Mtls, tlsContext,
-						ingressutil.ExpectedResponse{StatusCode: http.StatusOK})
-
-					t.NewSubTest("mismatched key/cert should fail").Run(func(t framework.TestContext) {
-						// key/cert rotation using mis-matched server key/cert. The server cert cannot pass validation
-						// at client side.
-						ingressutil.RotateSecrets(t, credName, ingressutil.Mtls,
-							ingressutil.IngressCredentialServerKeyCertB, false)
-						// Client uses old server CA cert to set up SSL connection would fail.
-						// TODO: https://buganizer.corp.google.com/issues/186435664
-						if os.Getenv("CLUSTER_TYPE") == "aws" {
-							ingressutil.SendRequestOrFail(t, ing, host, credName, ingressutil.Mtls, tlsContext,
-								ingressutil.ExpectedResponse{StatusCode: 0, ErrorMessage: ""})
-						} else {
-							ingressutil.SendRequestOrFail(t, ing, host, credName, ingressutil.Mtls, tlsContext,
-								ingressutil.ExpectedResponse{ErrorMessage: "certificate signed by unknown authority"})
-						}
-					})
-
-					t.NewSubTest("matched key/cert should succeed").Run(func(t framework.TestContext) {
-						// key/cert rotation using matched server key/cert. This time the server cert is able to pass
-						// validation at client side.
-						ingressutil.RotateSecrets(t, credName, ingressutil.Mtls,
-=======
 			allInstances := []echo.Instances{ingressutil.A, ingressutil.VM}
 			for _, instances := range allInstances {
 				echotest.New(t, instances).
@@ -271,7 +178,6 @@
 						ingressutil.CreateIngressKubeSecret(t, credCaName, ingressutil.Mtls,
 							ingressutil.IngressCredentialCaCertA, false)
 						ingressutil.CreateIngressKubeSecret(t, credName, ingressutil.Mtls,
->>>>>>> c34ccc89
 							ingressutil.IngressCredentialServerKeyCertA, false)
 
 						ing := inst.IngressFor(t.Clusters().Default())
@@ -292,8 +198,14 @@
 							ingressutil.RotateSecrets(t, credName, ingressutil.Mtls,
 								ingressutil.IngressCredentialServerKeyCertB, false)
 							// Client uses old server CA cert to set up SSL connection would fail.
-							ingressutil.SendRequestOrFail(t, ing, host, credName, ingressutil.Mtls, tlsContext,
-								ingressutil.ExpectedResponse{ErrorMessage: "certificate signed by unknown authority"})
+							// TODO: https://buganizer.corp.google.com/issues/186435664
+							if os.Getenv("CLUSTER_TYPE") == "aws" {
+								ingressutil.SendRequestOrFail(t, ing, host, credName, ingressutil.Mtls, tlsContext,
+									ingressutil.ExpectedResponse{StatusCode: 0, ErrorMessage: ""})
+							} else {
+								ingressutil.SendRequestOrFail(t, ing, host, credName, ingressutil.Mtls, tlsContext,
+									ingressutil.ExpectedResponse{ErrorMessage: "certificate signed by unknown authority"})
+							}
 						})
 
 						t.NewSubTest("matched key/cert should succeed").Run(func(t framework.TestContext) {
@@ -325,48 +237,6 @@
 				credName = "testsinglemtlsgateway-generic-compoundrotation"
 				host     = "testsinglemtlsgateway-compoundsecretrotation.example.com"
 			)
-<<<<<<< HEAD
-			echotest.New(t, apps.All).
-				SetupForDestination(func(t framework.TestContext, to echo.Target) error {
-					ingressutil.SetupConfig(t, apps.ServerNs, ingressutil.TestConfig{
-						Mode:           "MUTUAL",
-						CredentialName: credName,
-						Host:           host,
-						ServiceName:    to.Config().Service,
-					})
-					return nil
-				}).
-				To(echotest.SingleSimplePodServiceAndAllSpecial()).
-				RunFromClusters(func(t framework.TestContext, _ cluster.Cluster, to echo.Target) {
-					// Add kubernetes secret to provision key/cert for ingress gateway.
-					ingressutil.CreateIngressKubeSecret(t, credName, ingressutil.Mtls,
-						ingressutil.IngressCredentialA, false)
-
-					// Wait for ingress gateway to fetch key/cert from Gateway agent via SDS.
-					ing := inst.IngressFor(t.Clusters().Default())
-					tlsContext := ingressutil.TLSContext{
-						CaCert:     ingressutil.CaCertA,
-						PrivateKey: ingressutil.TLSClientKeyA,
-						Cert:       ingressutil.TLSClientCertA,
-					}
-					ingressutil.SendRequestOrFail(t, ing, host, credName, ingressutil.Mtls, tlsContext,
-						ingressutil.ExpectedResponse{StatusCode: http.StatusOK})
-
-					t.NewSubTest("old server CA should fail").Run(func(t framework.TestContext) {
-						// key/cert rotation
-						ingressutil.RotateSecrets(t, credName, ingressutil.Mtls,
-							ingressutil.IngressCredentialB, false)
-						// Use old server CA cert to set up SSL connection would fail.
-						// TODO: https://buganizer.corp.google.com/issues/186435664
-						if os.Getenv("CLUSTER_TYPE") == "aws" {
-							ingressutil.SendRequestOrFail(t, ing, host, credName, ingressutil.Mtls, tlsContext,
-								ingressutil.ExpectedResponse{StatusCode: 0, ErrorMessage: ""})
-						} else {
-							ingressutil.SendRequestOrFail(t, ing, host, credName, ingressutil.Mtls, tlsContext,
-								ingressutil.ExpectedResponse{ErrorMessage: "certificate signed by unknown authority"})
-						}
-					})
-=======
 			allInstances := []echo.Instances{ingressutil.A, ingressutil.VM}
 			for _, instances := range allInstances {
 				echotest.New(t, instances).
@@ -384,7 +254,6 @@
 						// Add kubernetes secret to provision key/cert for ingress gateway.
 						ingressutil.CreateIngressKubeSecret(t, credName, ingressutil.Mtls,
 							ingressutil.IngressCredentialA, false)
->>>>>>> c34ccc89
 
 						// Wait for ingress gateway to fetch key/cert from Gateway agent via SDS.
 						ing := inst.IngressFor(t.Clusters().Default())
@@ -401,8 +270,14 @@
 							ingressutil.RotateSecrets(t, credName, ingressutil.Mtls,
 								ingressutil.IngressCredentialB, false)
 							// Use old server CA cert to set up SSL connection would fail.
-							ingressutil.SendRequestOrFail(t, ing, host, credName, ingressutil.Mtls, tlsContext,
-								ingressutil.ExpectedResponse{ErrorMessage: "certificate signed by unknown authority"})
+							// TODO: https://buganizer.corp.google.com/issues/186435664
+							if os.Getenv("CLUSTER_TYPE") == "aws" {
+								ingressutil.SendRequestOrFail(t, ing, host, credName, ingressutil.Mtls, tlsContext,
+									ingressutil.ExpectedResponse{StatusCode: 0, ErrorMessage: ""})
+							} else {
+								ingressutil.SendRequestOrFail(t, ing, host, credName, ingressutil.Mtls, tlsContext,
+									ingressutil.ExpectedResponse{ErrorMessage: "certificate signed by unknown authority"})
+							}
 						})
 
 						t.NewSubTest("new server CA should succeed").Run(func(t framework.TestContext) {
@@ -435,51 +310,6 @@
 				credName = "testsinglemtlsgatewayandnotgeneric-compoundsecretrotation"
 				host     = "testsinglemtlsgatewayandnotgeneric-compoundsecretrotation.example.com"
 			)
-<<<<<<< HEAD
-			echotest.New(t, apps.All).
-				SetupForDestination(func(t framework.TestContext, to echo.Target) error {
-					ingressutil.SetupConfig(t, apps.ServerNs, ingressutil.TestConfig{
-						Mode:           "MUTUAL",
-						CredentialName: credName,
-						Host:           host,
-						ServiceName:    to.Config().Service,
-					})
-					return nil
-				}).
-				To(echotest.SingleSimplePodServiceAndAllSpecial()).
-				RunFromClusters(func(t framework.TestContext, _ cluster.Cluster, _ echo.Target) {
-					// Add kubernetes secret to provision key/cert for ingress gateway.
-					ingressutil.CreateIngressKubeSecret(t, credName, ingressutil.Mtls,
-						ingressutil.IngressCredentialA, true)
-
-					// Wait for ingress gateway to fetch key/cert from Gateway agent via SDS.
-					ing := inst.IngressFor(t.Clusters().Default())
-					if ing == nil {
-						t.Skip()
-					}
-					tlsContext := ingressutil.TLSContext{
-						CaCert:     ingressutil.CaCertA,
-						PrivateKey: ingressutil.TLSClientKeyA,
-						Cert:       ingressutil.TLSClientCertA,
-					}
-					ingressutil.SendRequestOrFail(t, ing, host, credName, ingressutil.Mtls, tlsContext,
-						ingressutil.ExpectedResponse{StatusCode: http.StatusOK})
-
-					t.NewSubTest("old server CA should fail").Run(func(t framework.TestContext) {
-						// key/cert rotation
-						ingressutil.RotateSecrets(t, credName, ingressutil.Mtls,
-							ingressutil.IngressCredentialB, true)
-						// Use old server CA cert to set up SSL connection would fail.
-						// TODO: https://buganizer.corp.google.com/issues/186435664
-						if os.Getenv("CLUSTER_TYPE") == "aws" {
-							ingressutil.SendRequestOrFail(t, ing, host, credName, ingressutil.Mtls, tlsContext,
-								ingressutil.ExpectedResponse{StatusCode: 0, ErrorMessage: ""})
-						} else {
-							ingressutil.SendRequestOrFail(t, ing, host, credName, ingressutil.Mtls, tlsContext,
-								ingressutil.ExpectedResponse{ErrorMessage: "certificate signed by unknown authority"})
-						}
-					})
-=======
 			allInstances := []echo.Instances{ingressutil.A, ingressutil.VM}
 			for _, instances := range allInstances {
 				echotest.New(t, instances).
@@ -497,7 +327,6 @@
 						// Add kubernetes secret to provision key/cert for ingress gateway.
 						ingressutil.CreateIngressKubeSecret(t, credName, ingressutil.Mtls,
 							ingressutil.IngressCredentialA, true)
->>>>>>> c34ccc89
 
 						// Wait for ingress gateway to fetch key/cert from Gateway agent via SDS.
 						ing := inst.IngressFor(t.Clusters().Default())
@@ -517,8 +346,14 @@
 							ingressutil.RotateSecrets(t, credName, ingressutil.Mtls,
 								ingressutil.IngressCredentialB, true)
 							// Use old server CA cert to set up SSL connection would fail.
-							ingressutil.SendRequestOrFail(t, ing, host, credName, ingressutil.Mtls, tlsContext,
-								ingressutil.ExpectedResponse{ErrorMessage: "certificate signed by unknown authority"})
+							// TODO: https://buganizer.corp.google.com/issues/186435664
+							if os.Getenv("CLUSTER_TYPE") == "aws" {
+								ingressutil.SendRequestOrFail(t, ing, host, credName, ingressutil.Mtls, tlsContext,
+									ingressutil.ExpectedResponse{StatusCode: 0, ErrorMessage: ""})
+							} else {
+								ingressutil.SendRequestOrFail(t, ing, host, credName, ingressutil.Mtls, tlsContext,
+									ingressutil.ExpectedResponse{ErrorMessage: "certificate signed by unknown authority"})
+							}
 						})
 
 						t.NewSubTest("new server CA should succeed").Run(func(t framework.TestContext) {
