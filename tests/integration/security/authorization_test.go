//go:build integ
// +build integ

// Copyright Istio Authors
//
// Licensed under the Apache License, Version 2.0 (the "License");
// you may not use this file except in compliance with the License.
// You may obtain a copy of the License at
//
//     http://www.apache.org/licenses/LICENSE-2.0
//
// Unless required by applicable law or agreed to in writing, software
// distributed under the License is distributed on an "AS IS" BASIS,
// WITHOUT WARRANTIES OR CONDITIONS OF ANY KIND, either express or implied.
// See the License for the specific language governing permissions and
// limitations under the License.

package security

import (
	"fmt"
	"net/http"
	"os"
	"strings"
	"testing"
	"time"

	"istio.io/istio/pkg/config/protocol"
	"istio.io/istio/pkg/http/headers"
	echoClient "istio.io/istio/pkg/test/echo"
	"istio.io/istio/pkg/test/echo/common/scheme"
	"istio.io/istio/pkg/test/framework"
	"istio.io/istio/pkg/test/framework/components/authz"
	"istio.io/istio/pkg/test/framework/components/echo"
	"istio.io/istio/pkg/test/framework/components/echo/check"
	"istio.io/istio/pkg/test/framework/components/echo/deployment"
	"istio.io/istio/pkg/test/framework/components/echo/match"
	"istio.io/istio/pkg/test/framework/components/istio"
	"istio.io/istio/pkg/test/framework/components/namespace"
	"istio.io/istio/pkg/test/framework/label"
	"istio.io/istio/pkg/test/framework/resource/config/apply"
	"istio.io/istio/tests/common/jwt"
	"istio.io/istio/tests/integration/security/util"
	"istio.io/istio/tests/integration/security/util/scheck"
)

func newRootNS(ctx framework.TestContext) namespace.Instance {
	return istio.ClaimSystemNamespaceOrFail(ctx, ctx)
}

// TestAuthorization_mTLS tests v1beta1 authorization with mTLS.
func TestAuthorization_mTLS(t *testing.T) {
	framework.NewTest(t).
		Features("security.authorization.mtls-local").
		Run(func(t framework.TestContext) {
<<<<<<< HEAD
			// Wait for service end point populating for onprem multi-network setup
			if os.Getenv("CLUSTER_TYPE") == "gke-on-prem" {
				time.Sleep(time.Minute * 5)
			}
			b := match.Namespace(apps.Namespace1.Name()).GetMatches(apps.B)
			vm := match.Namespace(apps.Namespace1.Name()).GetMatches(apps.VM)
=======
			b := match.Namespace(apps.Namespace1).GetMatches(apps.B)
			vm := match.Namespace(apps.Namespace1).GetMatches(apps.VM)
>>>>>>> 22779d10
			for _, to := range []echo.Instances{b, vm} {
				to := to
				t.ConfigIstio().EvalFile(apps.Namespace1.Name(), map[string]string{
					"Namespace":  apps.Namespace1.Name(),
					"Namespace2": apps.Namespace2.Name(),
					"dst":        to.Config().Service,
				}, "testdata/authz/v1beta1-mtls.yaml.tmpl").ApplyOrFail(t, apply.Wait)
				callCount := util.CallsPerCluster * to.WorkloadsOrFail(t).Len()
				for _, cluster := range t.Clusters() {
					a := match.And(match.Cluster(cluster), match.Namespace(apps.Namespace1)).GetMatches(apps.A)
					c := match.And(match.Cluster(cluster), match.Namespace(apps.Namespace2)).GetMatches(apps.C)
					if len(a) == 0 || len(c) == 0 {
						continue
					}

					t.NewSubTestf("From %s", cluster.StableName()).Run(func(t framework.TestContext) {
						newTestCase := func(from echo.Instance, path string, expectAllowed bool) func(t framework.TestContext) {
							return func(t framework.TestContext) {
								opts := echo.CallOptions{
									To: to,
									Port: echo.Port{
										Name: "http",
									},
									HTTP: echo.HTTP{
										Path: path,
									},
									Count: callCount,
								}
								if expectAllowed {
									opts.Check = check.And(check.OK(), scheck.ReachedClusters(t.AllClusters(), &opts))
								} else {
									opts.Check = check.Forbidden(protocol.HTTP)
								}

								name := newRbacTestName("", expectAllowed, from, &opts)
								t.NewSubTest(name.String()).Run(func(t framework.TestContext) {
									name.SkipIfNecessary(t)
									from.CallOrFail(t, opts)
								})
							}
						}
						// a and c send requests to dst
						cases := []func(testContext framework.TestContext){
							newTestCase(a[0], "/principal-a", true),
							newTestCase(a[0], "/namespace-2", false),
							newTestCase(c[0], "/principal-a", false),
							newTestCase(c[0], "/namespace-2", true),
						}
						for _, c := range cases {
							c(t)
						}
					})
				}
			}
		})
}

// TestAuthorization_JWT tests v1beta1 authorization with JWT token claims.
func TestAuthorization_JWT(t *testing.T) {
	framework.NewTest(t).
		Label(label.IPv4). // https://github.com/istio/istio/issues/35835
		Features("security.authorization.jwt-token").
		Run(func(t framework.TestContext) {
			ns := apps.Namespace1
			b := match.Namespace(ns).GetMatches(apps.B)
			c := match.Namespace(ns).GetMatches(apps.C)
			vm := match.Namespace(ns).GetMatches(apps.VM)
			for _, dst := range []echo.Instances{b, vm} {
				args := map[string]string{
					"Namespace":  apps.Namespace1.Name(),
					"Namespace2": apps.Namespace2.Name(),
					"dst":        dst[0].Config().Service,
				}
				t.ConfigIstio().EvalFile(ns.Name(), args, "testdata/authz/v1beta1-jwt.yaml.tmpl").
					ApplyOrFail(t, apply.Wait)
				for _, srcCluster := range t.Clusters() {
					a := match.And(match.Cluster(srcCluster), match.Namespace(ns)).GetMatches(apps.A)
					if len(a) == 0 {
						continue
					}

					t.NewSubTestf("From %s", srcCluster.StableName()).Run(func(t framework.TestContext) {
						newTestCase := func(from echo.Instance, to echo.Target, namePrefix, jwt, path string, expectAllowed bool) func(t framework.TestContext) {
							callCount := util.CallsPerCluster * to.WorkloadsOrFail(t).Len()
							return func(t framework.TestContext) {
								opts := echo.CallOptions{
									To: to,
									Port: echo.Port{
										Name: "http",
									},
									HTTP: echo.HTTP{
										Path:    path,
										Headers: headers.New().WithAuthz(jwt).Build(),
									},
									Count: callCount,
								}
								if expectAllowed {
									opts.Check = check.And(check.OK(), scheck.ReachedClusters(t.AllClusters(), &opts))
								} else {
									opts.Check = check.Forbidden(protocol.HTTP)
								}

								name := newRbacTestName(namePrefix, expectAllowed, from, &opts)
								t.NewSubTest(name.String()).Run(func(t framework.TestContext) {
									name.SkipIfNecessary(t)
									from.CallOrFail(t, opts)
								})
							}
						}
						cases := []func(testContext framework.TestContext){
							newTestCase(a[0], dst, "[NoJWT]", "", "/token1", false),
							newTestCase(a[0], dst, "[NoJWT]", "", "/token2", false),
							newTestCase(a[0], dst, "[Token3]", jwt.TokenIssuer1, "/token3", false),
							newTestCase(a[0], dst, "[Token3]", jwt.TokenIssuer2, "/token3", true),
							newTestCase(a[0], dst, "[Token1]", jwt.TokenIssuer1, "/token1", true),
							newTestCase(a[0], dst, "[Token1]", jwt.TokenIssuer1, "/token2", false),
							newTestCase(a[0], dst, "[Token2]", jwt.TokenIssuer2, "/token1", false),
							newTestCase(a[0], dst, "[Token2]", jwt.TokenIssuer2, "/token2", true),
							newTestCase(a[0], dst, "[Token1]", jwt.TokenIssuer1, "/tokenAny", true),
							newTestCase(a[0], dst, "[Token2]", jwt.TokenIssuer2, "/tokenAny", true),
							newTestCase(a[0], dst, "[PermissionToken1]", jwt.TokenIssuer1, "/permission", false),
							newTestCase(a[0], dst, "[PermissionToken2]", jwt.TokenIssuer2, "/permission", false),
							newTestCase(a[0], dst, "[PermissionTokenWithSpaceDelimitedScope]", jwt.TokenIssuer2WithSpaceDelimitedScope, "/permission", true),
							newTestCase(a[0], dst, "[NestedToken1]", jwt.TokenIssuer1WithNestedClaims1, "/nested-key1", true),
							newTestCase(a[0], dst, "[NestedToken2]", jwt.TokenIssuer1WithNestedClaims2, "/nested-key1", false),
							newTestCase(a[0], dst, "[NestedToken1]", jwt.TokenIssuer1WithNestedClaims1, "/nested-key2", false),
							newTestCase(a[0], dst, "[NestedToken2]", jwt.TokenIssuer1WithNestedClaims2, "/nested-key2", true),
							newTestCase(a[0], dst, "[NestedToken1]", jwt.TokenIssuer1WithNestedClaims1, "/nested-2-key1", true),
							newTestCase(a[0], dst, "[NestedToken2]", jwt.TokenIssuer1WithNestedClaims2, "/nested-2-key1", false),
							newTestCase(a[0], dst, "[NestedToken1]", jwt.TokenIssuer1WithNestedClaims1, "/nested-non-exist", false),
							newTestCase(a[0], dst, "[NestedToken2]", jwt.TokenIssuer1WithNestedClaims2, "/nested-non-exist", false),
							newTestCase(a[0], dst, "[NoJWT]", "", "/tokenAny", false),
							newTestCase(a[0], c, "[NoJWT]", "", "/somePath", true),

							// Test condition "request.auth.principal" on path "/valid-jwt".
							newTestCase(a[0], dst, "[NoJWT]", "", "/valid-jwt", false),
							newTestCase(a[0], dst, "[Token1]", jwt.TokenIssuer1, "/valid-jwt", true),
							newTestCase(a[0], dst, "[Token1WithAzp]", jwt.TokenIssuer1WithAzp, "/valid-jwt", true),
							newTestCase(a[0], dst, "[Token1WithAud]", jwt.TokenIssuer1WithAud, "/valid-jwt", true),

							// Test condition "request.auth.presenter" on suffix "/presenter".
							newTestCase(a[0], dst, "[Token1]", jwt.TokenIssuer1, "/request/presenter", false),
							newTestCase(a[0], dst, "[Token1WithAud]", jwt.TokenIssuer1, "/request/presenter", false),
							newTestCase(a[0], dst, "[Token1WithAzp]", jwt.TokenIssuer1WithAzp, "/request/presenter-x", false),
							newTestCase(a[0], dst, "[Token1WithAzp]", jwt.TokenIssuer1WithAzp, "/request/presenter", true),

							// Test condition "request.auth.audiences" on suffix "/audiences".
							newTestCase(a[0], dst, "[Token1]", jwt.TokenIssuer1, "/request/audiences", false),
							newTestCase(a[0], dst, "[Token1WithAzp]", jwt.TokenIssuer1WithAzp, "/request/audiences", false),
							newTestCase(a[0], dst, "[Token1WithAud]", jwt.TokenIssuer1WithAud, "/request/audiences-x", false),
							newTestCase(a[0], dst, "[Token1WithAud]", jwt.TokenIssuer1WithAud, "/request/audiences", true),
						}
						for _, c := range cases {
							c(t)
						}
					})
				}
			}
		})
}

// TestAuthorization_WorkloadSelector tests the workload selector for the v1beta1 policy in two namespaces.
func TestAuthorization_WorkloadSelector(t *testing.T) {
	framework.NewTest(t).
		Features("security.authorization.workload-selector").
		Run(func(t framework.TestContext) {
			bInNS1 := match.Namespace(apps.Namespace1).GetMatches(apps.B)
			vmInNS1 := match.Namespace(apps.Namespace1).GetMatches(apps.VM)
			cInNS1 := match.Namespace(apps.Namespace1).GetMatches(apps.C)
			cInNS2 := match.Namespace(apps.Namespace2).GetMatches(apps.C)
			ns1 := apps.Namespace1
			ns2 := apps.Namespace2
			rootns := newRootNS(t)

			newTestCase := func(from echo.Instance, to echo.Target, namePrefix, path string,
				expectAllowed bool) func(t framework.TestContext) {
				callCount := util.CallsPerCluster * to.WorkloadsOrFail(t).Len()
				return func(t framework.TestContext) {
					opts := echo.CallOptions{
						To: to,
						Port: echo.Port{
							Name: "http",
						},
						HTTP: echo.HTTP{
							Path: path,
						},
						Count: callCount,
					}
					if expectAllowed {
						opts.Check = check.And(check.OK(), scheck.ReachedClusters(t.AllClusters(), &opts))
					} else {
						opts.Check = check.Forbidden(protocol.HTTP)
					}

					name := newRbacTestName(namePrefix, expectAllowed, from, &opts)
					t.NewSubTest(name.String()).Run(func(t framework.TestContext) {
						name.SkipIfNecessary(t)
						from.CallOrFail(t, opts)
					})
				}
			}

			for _, srcCluster := range t.Clusters() {
				a := match.And(match.Cluster(srcCluster), match.Namespace(apps.Namespace1)).GetMatches(apps.A)
				if len(a) == 0 {
					continue
				}

				t.NewSubTestf("From %s", srcCluster.StableName()).Run(func(t framework.TestContext) {
					applyPolicy := func(filename string, ns namespace.Instance) {
						t.ConfigIstio().EvalFile(ns.Name(), map[string]string{
							"Namespace1":    ns1.Name(),
							"Namespace2":    ns2.Name(),
							"RootNamespace": rootns.Name(),
							"b":             util.BSvc,
							"c":             util.CSvc,
						}, filename).ApplyOrFail(t, apply.Wait)
					}
					applyPolicy("testdata/authz/v1beta1-workload-ns1.yaml.tmpl", ns1)
					applyPolicy("testdata/authz/v1beta1-workload-ns2.yaml.tmpl", ns2)
					applyPolicy("testdata/authz/v1beta1-workload-ns-root.yaml.tmpl", rootns)

					cases := []func(test framework.TestContext){
						newTestCase(a[0], bInNS1, "[bInNS1]", "/policy-ns1-b", true),
						newTestCase(a[0], bInNS1, "[bInNS1]", "/policy-ns1-vm", false),
						newTestCase(a[0], bInNS1, "[bInNS1]", "/policy-ns1-c", false),
						newTestCase(a[0], bInNS1, "[bInNS1]", "/policy-ns1-x", false),
						newTestCase(a[0], bInNS1, "[bInNS1]", "/policy-ns1-all", true),
						newTestCase(a[0], bInNS1, "[bInNS1]", "/policy-ns2-c", false),
						newTestCase(a[0], bInNS1, "[bInNS1]", "/policy-ns2-all", false),
						newTestCase(a[0], bInNS1, "[bInNS1]", "/policy-ns-root-c", false),
						newTestCase(a[0], cInNS1, "[cInNS1]", "/policy-ns1-b", false),
						newTestCase(a[0], cInNS1, "[cInNS1]", "/policy-ns1-vm", false),
						newTestCase(a[0], cInNS1, "[cInNS1]", "/policy-ns1-c", true),
						newTestCase(a[0], cInNS1, "[cInNS1]", "/policy-ns1-x", false),
						newTestCase(a[0], cInNS1, "[cInNS1]", "/policy-ns1-all", true),
						newTestCase(a[0], cInNS1, "[cInNS1]", "/policy-ns2-c", false),
						newTestCase(a[0], cInNS1, "[cInNS1]", "/policy-ns2-all", false),
						newTestCase(a[0], cInNS1, "[cInNS1]", "/policy-ns-root-c", true),
						newTestCase(a[0], cInNS2, "[cInNS2]", "/policy-ns1-b", false),
						newTestCase(a[0], cInNS2, "[cInNS2]", "/policy-ns1-vm", false),
						newTestCase(a[0], cInNS2, "[cInNS2]", "/policy-ns1-c", false),
						newTestCase(a[0], cInNS2, "[cInNS2]", "/policy-ns1-x", false),
						newTestCase(a[0], cInNS2, "[cInNS2]", "/policy-ns1-all", false),
						newTestCase(a[0], cInNS2, "[cInNS2]", "/policy-ns2-c", true),
						newTestCase(a[0], cInNS2, "[cInNS2]", "/policy-ns2-all", true),
						newTestCase(a[0], cInNS2, "[cInNS2]", "/policy-ns-root-c", true),
					}
					for _, c := range cases {
						c(t)
					}
				})

				// TODO(JimmyCYJ): Support multiple VMs in different namespaces for workload selector test and set c to service on VM.
				t.NewSubTestf("VM From %s", srcCluster.StableName()).Run(func(t framework.TestContext) {
					applyPolicy := func(filename string, ns namespace.Instance) {
						t.ConfigIstio().EvalFile(ns.Name(), map[string]string{
							"Namespace1":    ns1.Name(),
							"Namespace2":    ns2.Name(),
							"RootNamespace": rootns.Name(),
							"b":             util.VMSvc, // This is the only difference from standard args.
							"c":             util.CSvc,
						}, filename).ApplyOrFail(t, apply.Wait)
					}
					applyPolicy("testdata/authz/v1beta1-workload-ns1.yaml.tmpl", ns1)
					applyPolicy("testdata/authz/v1beta1-workload-ns2.yaml.tmpl", ns2)
					applyPolicy("testdata/authz/v1beta1-workload-ns-root.yaml.tmpl", rootns)

					cases := []func(test framework.TestContext){
						newTestCase(a[0], vmInNS1, "[vmInNS1]", "/policy-ns1-b", false),
						newTestCase(a[0], vmInNS1, "[vmInNS1]", "/policy-ns1-vm", true),
						newTestCase(a[0], vmInNS1, "[vmInNS1]", "/policy-ns1-c", false),
						newTestCase(a[0], vmInNS1, "[vmInNS1]", "/policy-ns1-x", false),
						newTestCase(a[0], vmInNS1, "[vmInNS1]", "/policy-ns1-all", true),
						newTestCase(a[0], vmInNS1, "[vmInNS1]", "/policy-ns2-b", false),
						newTestCase(a[0], vmInNS1, "[vmInNS1]", "/policy-ns2-all", false),
						newTestCase(a[0], vmInNS1, "[vmInNS1]", "/policy-ns-root-c", false),
					}
					for _, c := range cases {
						c(t)
					}
				})
			}
		})
}

// TestAuthorization_Deny tests the authorization policy with action "DENY".
func TestAuthorization_Deny(t *testing.T) {
	framework.NewTest(t).
		Features("security.authorization.deny-action").
		Run(func(t framework.TestContext) {
			if t.Clusters().IsMulticluster() {
				t.Skip("https://github.com/istio/istio/issues/37307")
			}
			ns := apps.Namespace1
			rootns := newRootNS(t)
			b := match.Namespace(apps.Namespace1).GetMatches(apps.B)
			c := match.Namespace(apps.Namespace1).GetMatches(apps.C)
			vm := match.Namespace(apps.Namespace1).GetMatches(apps.VM)

			applyPolicy := func(filename string, ns namespace.Instance) {
				t.ConfigIstio().EvalFile(ns.Name(), map[string]string{
					"Namespace":     ns.Name(),
					"RootNamespace": rootns.Name(),
					"b":             b[0].Config().Service,
					"c":             c[0].Config().Service,
					"vm":            vm[0].Config().Service,
				}, filename).ApplyOrFail(t, apply.Wait)
			}
			applyPolicy("testdata/authz/v1beta1-deny.yaml.tmpl", ns)
			applyPolicy("testdata/authz/v1beta1-deny-ns-root.yaml.tmpl", rootns)
			for _, srcCluster := range t.Clusters() {
				a := match.And(match.Cluster(srcCluster), match.Namespace(apps.Namespace1)).GetMatches(apps.A)
				if len(a) == 0 {
					continue
				}

				t.NewSubTestf("From %s", srcCluster.StableName()).Run(func(t framework.TestContext) {
					newTestCase := func(from echo.Instance, to echo.Target, path string, expectAllowed bool) func(t framework.TestContext) {
						callCount := util.CallsPerCluster * to.WorkloadsOrFail(t).Len()
						return func(t framework.TestContext) {
							opts := echo.CallOptions{
								To: to,
								Port: echo.Port{
									Name: "http",
								},
								HTTP: echo.HTTP{
									Path: path,
								},
								Count: callCount,
							}
							if expectAllowed {
								opts.Check = check.And(check.OK(), scheck.ReachedClusters(t.AllClusters(), &opts))
							} else {
								opts.Check = check.Forbidden(protocol.HTTP)
							}

							name := newRbacTestName("", expectAllowed, from, &opts)
							t.NewSubTest(name.String()).Run(func(t framework.TestContext) {
								name.SkipIfNecessary(t)
								from.CallOrFail(t, opts)
							})
						}
					}
					cases := []func(t framework.TestContext){
						newTestCase(a[0], b, "/deny", false),
						newTestCase(a[0], b, "/deny?param=value", false),
						newTestCase(a[0], b, "/global-deny", false),
						newTestCase(a[0], b, "/global-deny?param=value", false),
						newTestCase(a[0], b, "/other", true),
						newTestCase(a[0], b, "/other?param=value", true),
						newTestCase(a[0], b, "/allow", true),
						newTestCase(a[0], b, "/allow?param=value", true),
						newTestCase(a[0], c, "/allow/admin", false),
						newTestCase(a[0], c, "/allow/admin?param=value", false),
						newTestCase(a[0], c, "/global-deny", false),
						newTestCase(a[0], c, "/global-deny?param=value", false),
						newTestCase(a[0], c, "/other", false),
						newTestCase(a[0], c, "/other?param=value", false),
						newTestCase(a[0], c, "/allow", true),
						newTestCase(a[0], c, "/allow?param=value", true),

						// TODO(JimmyCYJ): support multiple VMs and test deny policies on multiple VMs.
						newTestCase(a[0], vm, "/allow/admin", false),
						newTestCase(a[0], vm, "/allow/admin?param=value", false),
						newTestCase(a[0], vm, "/global-deny", false),
						newTestCase(a[0], vm, "/global-deny?param=value", false),
						newTestCase(a[0], vm, "/other", false),
						newTestCase(a[0], vm, "/other?param=value", false),
						newTestCase(a[0], vm, "/allow", true),
						newTestCase(a[0], vm, "/allow?param=value", true),
					}

					for _, c := range cases {
						c(t)
					}
				})
			}
		})
}

// TestAuthorization_NegativeMatch tests the authorization policy with negative match.
func TestAuthorization_NegativeMatch(t *testing.T) {
	framework.NewTest(t).
		Features("security.authorization.negative-match").
		Run(func(t framework.TestContext) {
			ns := apps.Namespace1
			ns2 := apps.Namespace2
			b := match.Namespace(apps.Namespace1).GetMatches(apps.B)
			c := match.Namespace(apps.Namespace1).GetMatches(apps.C)
			d := match.Namespace(apps.Namespace1).GetMatches(apps.D)
			vm := match.Namespace(apps.Namespace1).GetMatches(apps.VM)
			t.ConfigIstio().EvalFile("", map[string]string{
				"Namespace":  ns.Name(),
				"Namespace2": ns2.Name(),
				"b":          b[0].Config().Service,
				"c":          c[0].Config().Service,
				"d":          d[0].Config().Service,
				"vm":         vm[0].Config().Service,
			}, "testdata/authz/v1beta1-negative-match.yaml.tmpl").ApplyOrFail(t)

			type request struct {
				method string // default value is GET if not specified
				host   string // only set if not empty
				port   string // default value is http if not specified
			}
			reqParam := request{method: "GET", port: "http"}
			reqNotMethodParam := request{method: "PUT", port: "http"}
			reqNotPortParam := request{method: "GET", port: "http-8091"}
			reqNotHostParam := request{method: "GET", port: "http", host: "deny.com"}
			for _, srcCluster := range t.Clusters() {
				a := match.And(match.Cluster(srcCluster), match.Namespace(apps.Namespace1)).GetMatches(apps.A)
				bInNS2 := match.And(match.Cluster(srcCluster), match.Namespace(apps.Namespace2)).GetMatches(apps.B)
				if len(a) == 0 || len(bInNS2) == 0 {
					continue
				}

				t.NewSubTestf("From %s", srcCluster.StableName()).Run(func(t framework.TestContext) {
					newTestCaseWithRequest := func(from echo.Instance, to echo.Target, path string, expectAllowed bool, request request) func(t framework.TestContext) {
						callCount := util.CallsPerCluster * to.WorkloadsOrFail(t).Len()
						return func(t framework.TestContext) {
							opts := echo.CallOptions{
								To: to,
								Port: echo.Port{
									Name: request.port,
								},
								HTTP: echo.HTTP{
									Path:    path,
									Method:  request.method,
									Headers: headers.New().WithHost(request.host).Build(),
								},
								Count: callCount,
							}
							if expectAllowed {
								opts.Check = check.And(check.OK(), scheck.ReachedClusters(t.AllClusters(), &opts))
							} else {
								opts.Check = check.Forbidden(protocol.HTTP)
							}

							name := newRbacTestName("", expectAllowed, from, &opts)
							t.NewSubTest(name.String()).Run(func(t framework.TestContext) {
								name.SkipIfNecessary(t)
								from.CallOrFail(t, opts)
							})
						}
					}
					newTestCase := func(from echo.Instance, to echo.Target, path string, expectAllowed bool) func(t framework.TestContext) {
						return newTestCaseWithRequest(from, to, path, expectAllowed, reqParam)
					}
					// a, b, c and d are in the same namespace and another b(bInNs2) is in a different namespace.
					// a connects to b, c and d in ns1 with mTLS.
					// bInNs2 connects to b and c with mTLS, to d with plain-text.
					cases := []func(testContext framework.TestContext){
						// Test the policy with overlapped `paths`, `not_paths` and `not_methods` on b.
						// a and bInNs2 should have the same results:
						// - path with prefix `/prefix` should be denied explicitly.
						// - path `/prefix/allowlist` should be excluded from the deny.
						// - path `/allow` should be allowed implicitly.
						newTestCaseWithRequest(a[0], b, "/", false, reqNotMethodParam),
						newTestCase(a[0], b, "/prefix", false),
						newTestCase(a[0], b, "/prefix/other", false),
						newTestCase(a[0], b, "/prefix/allowlist", true),
						newTestCase(a[0], b, "/allow", true),
						newTestCase(bInNS2[0], b, "/prefix", false),
						newTestCase(bInNS2[0], b, "/prefix/other", false),
						newTestCase(bInNS2[0], b, "/prefix/allowlist", true),
						newTestCase(bInNS2[0], b, "/allow", true),

						// Test the policy that denies other namespace on c.
						// a should be allowed because it's from the same namespace.
						// any request to path deny.com should be denied
						// bInNs2 should be denied because it's from a different namespace.
						newTestCase(a[0], c, "/", true),
						newTestCaseWithRequest(a[0], c, "/", false, reqNotHostParam),
						newTestCase(bInNS2[0], c, "/", false),

						// Test the policy that denies plain-text traffic on d.
						// a should be allowed because it's using mTLS.
						// any request to port 8091 should be denied
						// bInNs2 should be denied because it's using plain-text.
						newTestCase(a[0], d, "/", true),
						newTestCaseWithRequest(a[0], d, "/", false, reqNotPortParam),
						newTestCase(bInNS2[0], d, "/", false),

						// Test the policy with overlapped `paths` and `not_paths` on vm.
						// a and bInNs2 should have the same results:
						// - path with prefix `/prefix` should be denied explicitly.
						// - path `/prefix/allowlist` should be excluded from the deny.
						// - path `/allow` should be allowed implicitly.
						// TODO(JimmyCYJ): support multiple VMs and test negative match on multiple VMs.
						newTestCase(a[0], vm, "/prefix", false),
						newTestCase(a[0], vm, "/prefix/other", false),
						newTestCase(a[0], vm, "/prefix/allowlist", true),
						newTestCase(a[0], vm, "/allow", true),
						newTestCase(bInNS2[0], vm, "/prefix", false),
						newTestCase(bInNS2[0], vm, "/prefix/other", false),
						newTestCase(bInNS2[0], vm, "/prefix/allowlist", true),
						newTestCase(bInNS2[0], vm, "/allow", true),
					}

					for _, c := range cases {
						c(t)
					}
				})
			}
		})
}

// TestAuthorization_IngressGateway tests the authorization policy on ingress gateway.
func TestAuthorization_IngressGateway(t *testing.T) {
	framework.NewTest(t).
		Features("security.authorization.ingress-gateway").
		Run(func(t framework.TestContext) {
			ns := apps.Namespace1
			rootns := newRootNS(t)
			b := match.Namespace(apps.Namespace1).GetMatches(apps.B)
			// Gateways on VMs are not supported yet. This test verifies that security
			// policies at gateways are useful for managing accessibility to services
			// running on a VM.
			vm := match.Namespace(apps.Namespace1).GetMatches(apps.VM)
			for _, dst := range []echo.Instances{b, vm} {
				t.NewSubTestf("to %s/", dst[0].Config().Service).Run(func(t framework.TestContext) {
					t.ConfigIstio().EvalFile("", map[string]string{
						"Namespace":     ns.Name(),
						"RootNamespace": rootns.Name(),
						"dst":           dst[0].Config().Service,
					}, "testdata/authz/v1beta1-ingress-gateway.yaml.tmpl").ApplyOrFail(t)

					ingr := ist.IngressFor(t.Clusters().Default())

					cases := []struct {
						Name     string
						Host     string
						Path     string
						IP       string
						WantCode int
						// Due to a known envoy bug https://istio.io/latest/docs/tasks/security/authorization/authz-ingress/#source-ip-address-of-the-original-client
						// Source ip based tests are skipped for AWS
						SkipForAWS bool
					}{
						{
							Name:       "case-insensitive-deny deny.company.com",
							Host:       "deny.company.com",
							WantCode:   http.StatusForbidden,
							SkipForAWS: false,
						},
						{
							Name:       "case-insensitive-deny DENY.COMPANY.COM",
							Host:       "DENY.COMPANY.COM",
							WantCode:   http.StatusForbidden,
							SkipForAWS: false,
						},
						{
							Name:       "case-insensitive-deny Deny.Company.Com",
							Host:       "Deny.Company.Com",
							WantCode:   http.StatusForbidden,
							SkipForAWS: false,
						},
						{
							Name:       "case-insensitive-deny deny.suffix.company.com",
							Host:       "deny.suffix.company.com",
							WantCode:   http.StatusForbidden,
							SkipForAWS: false,
						},
						{
							Name:       "case-insensitive-deny DENY.SUFFIX.COMPANY.COM",
							Host:       "DENY.SUFFIX.COMPANY.COM",
							WantCode:   http.StatusForbidden,
							SkipForAWS: false,
						},
						{
							Name:       "case-insensitive-deny Deny.Suffix.Company.Com",
							Host:       "Deny.Suffix.Company.Com",
							WantCode:   http.StatusForbidden,
							SkipForAWS: false,
						},
						{
							Name:       "case-insensitive-deny prefix.company.com",
							Host:       "prefix.company.com",
							WantCode:   http.StatusForbidden,
							SkipForAWS: false,
						},
						{
							Name:       "case-insensitive-deny PREFIX.COMPANY.COM",
							Host:       "PREFIX.COMPANY.COM",
							WantCode:   http.StatusForbidden,
							SkipForAWS: false,
						},
						{
							Name:       "case-insensitive-deny Prefix.Company.Com",
							Host:       "Prefix.Company.Com",
							WantCode:   http.StatusForbidden,
							SkipForAWS: false,
						},
						{
							Name:       "allow www.company.com",
							Host:       "www.company.com",
							Path:       "/",
							IP:         "172.16.0.1",
							WantCode:   http.StatusOK,
							SkipForAWS: false,
						},
						{
							Name:       "deny www.company.com/private",
							Host:       "www.company.com",
							Path:       "/private",
							IP:         "172.16.0.1",
							WantCode:   http.StatusForbidden,
							SkipForAWS: false,
						},
						{
							Name:       "allow www.company.com/public",
							Host:       "www.company.com",
							Path:       "/public",
							IP:         "172.16.0.1",
							WantCode:   http.StatusOK,
							SkipForAWS: false,
						},
						{
							Name:       "deny internal.company.com",
							Host:       "internal.company.com",
							Path:       "/",
							IP:         "172.16.0.1",
							WantCode:   http.StatusForbidden,
							SkipForAWS: false,
						},
						{
							Name:       "deny internal.company.com/private",
							Host:       "internal.company.com",
							Path:       "/private",
							IP:         "172.16.0.1",
							WantCode:   http.StatusForbidden,
							SkipForAWS: false,
						},
						{
							Name:       "deny 172.17.72.46",
							Host:       "remoteipblocks.company.com",
							Path:       "/",
							IP:         "172.17.72.46",
							WantCode:   http.StatusForbidden,
							SkipForAWS: true,
						},
						{
							Name:       "deny 192.168.5.233",
							Host:       "remoteipblocks.company.com",
							Path:       "/",
							IP:         "192.168.5.233",
							WantCode:   http.StatusForbidden,
							SkipForAWS: true,
						},
						{
							Name:       "allow 10.4.5.6",
							Host:       "remoteipblocks.company.com",
							Path:       "/",
							IP:         "10.4.5.6",
							WantCode:   http.StatusOK,
							SkipForAWS: true,
						},
						{
							Name:       "deny 10.2.3.4",
							Host:       "notremoteipblocks.company.com",
							Path:       "/",
							IP:         "10.2.3.4",
							WantCode:   http.StatusForbidden,
							SkipForAWS: true,
						},
						{
							Name:       "allow 172.23.242.188",
							Host:       "notremoteipblocks.company.com",
							Path:       "/",
							IP:         "172.23.242.188",
							WantCode:   http.StatusOK,
							SkipForAWS: true,
						},
						{
							Name:       "deny 10.242.5.7",
							Host:       "remoteipattr.company.com",
							Path:       "/",
							IP:         "10.242.5.7",
							WantCode:   http.StatusForbidden,
							SkipForAWS: true,
						},
						{
							Name:       "deny 10.124.99.10",
							Host:       "remoteipattr.company.com",
							Path:       "/",
							IP:         "10.124.99.10",
							WantCode:   http.StatusForbidden,
							SkipForAWS: true,
						},
						{
							Name:       "allow 10.4.5.6",
							Host:       "remoteipattr.company.com",
							Path:       "/",
							IP:         "10.4.5.6",
							WantCode:   http.StatusOK,
							SkipForAWS: true,
						},
						{
							Name:     "allow 172.19.19.19",
							Host:     "ipblocks.company.com",
							Path:     "/",
							IP:       "172.19.19.19",
							WantCode: http.StatusOK,
						},
						{
							Name:     "deny 172.19.19.20",
							Host:     "notipblocks.company.com",
							Path:     "/",
							IP:       "172.19.19.20",
							WantCode: http.StatusForbidden,
						},
					}

					for _, tc := range cases {
						if os.Getenv("CLUSTER_TYPE") == "aws" && tc.SkipForAWS {
							continue
						}
						t.NewSubTest(tc.Name).Run(func(t framework.TestContext) {
							opts := echo.CallOptions{
								Port: echo.Port{
									Protocol: protocol.HTTP,
								},
								HTTP: echo.HTTP{
									Path:    tc.Path,
									Headers: headers.New().WithHost(tc.Host).WithXForwardedFor(tc.IP).Build(),
								},
								Check: check.Status(tc.WantCode),
							}
							ingr.CallOrFail(t, opts)
						})
					}
				})
			}
		})
}

// TestAuthorization_EgressGateway tests v1beta1 authorization on egress gateway.
func TestAuthorization_EgressGateway(t *testing.T) {
	framework.NewTest(t).
		Label(label.IPv4). // https://github.com/istio/istio/issues/35835
		Features("security.authorization.egress-gateway").
		Run(func(t framework.TestContext) {
			ns := apps.Namespace1
			rootns := newRootNS(t)
			a := match.Namespace(apps.Namespace1).GetMatches(apps.A)
			vm := match.Namespace(apps.Namespace1).GetMatches(apps.VM)
			c := match.Namespace(apps.Namespace1).GetMatches(apps.C)
			// Gateways on VMs are not supported yet. This test verifies that security
			// policies at gateways are useful for managing accessibility to external
			// services running on a VM.
			for _, a := range []echo.Instances{a, vm} {
				t.NewSubTestf("to %s", a[0].Config().Service).Run(func(t framework.TestContext) {
					t.ConfigIstio().EvalFile("", map[string]string{
						"Namespace":     ns.Name(),
						"RootNamespace": rootns.Name(),
						"a":             a[0].Config().Service,
					}, "testdata/authz/v1beta1-egress-gateway.yaml.tmpl").ApplyOrFail(t)

					cases := []struct {
						name  string
						path  string
						code  int
						body  string
						host  string
						from  echo.Instances
						token string
					}{
						{
							name: "allow path to company.com",
							path: "/allow",
							code: http.StatusOK,
							body: "handled-by-egress-gateway",
							host: "www.company.com",
							from: a,
						},
						{
							name: "deny path to company.com",
							path: "/deny",
							code: http.StatusForbidden,
							body: "RBAC: access denied",
							host: "www.company.com",
							from: a,
						},
						{
							name: "allow service account a to a-only.com over mTLS",
							path: "/",
							code: http.StatusOK,
							body: "handled-by-egress-gateway",
							host: fmt.Sprintf("%s-only.com", a[0].Config().Service),
							from: a,
						},
						{
							name: "deny service account b to a-only.com over mTLS",
							path: "/",
							code: http.StatusForbidden,
							body: "RBAC: access denied",
							host: fmt.Sprintf("%s-only.com", a[0].Config().Service),
							from: c,
						},
						{
							name:  "allow a with JWT to jwt-only.com over mTLS",
							path:  "/",
							code:  http.StatusOK,
							body:  "handled-by-egress-gateway",
							host:  "jwt-only.com",
							from:  a,
							token: jwt.TokenIssuer1,
						},
						{
							name:  "allow b with JWT to jwt-only.com over mTLS",
							path:  "/",
							code:  http.StatusOK,
							body:  "handled-by-egress-gateway",
							host:  "jwt-only.com",
							from:  c,
							token: jwt.TokenIssuer1,
						},
						{
							name:  "deny b with wrong JWT to jwt-only.com over mTLS",
							path:  "/",
							code:  http.StatusForbidden,
							body:  "RBAC: access denied",
							host:  "jwt-only.com",
							from:  c,
							token: jwt.TokenIssuer2,
						},
						{
							name:  "allow service account a with JWT to jwt-and-a-only.com over mTLS",
							path:  "/",
							code:  http.StatusOK,
							body:  "handled-by-egress-gateway",
							host:  fmt.Sprintf("jwt-and-%s-only.com", a[0].Config().Service),
							from:  a,
							token: jwt.TokenIssuer1,
						},
						{
							name:  "deny service account c with JWT to jwt-and-a-only.com over mTLS",
							path:  "/",
							code:  http.StatusForbidden,
							body:  "RBAC: access denied",
							host:  fmt.Sprintf("jwt-and-%s-only.com", a[0].Config().Service),
							from:  c,
							token: jwt.TokenIssuer1,
						},
						{
							name:  "deny service account a with wrong JWT to jwt-and-a-only.com over mTLS",
							path:  "/",
							code:  http.StatusForbidden,
							body:  "RBAC: access denied",
							host:  fmt.Sprintf("jwt-and-%s-only.com", a[0].Config().Service),
							from:  a,
							token: jwt.TokenIssuer2,
						},
					}

					for _, tc := range cases {
						t.NewSubTest(tc.name).Run(func(t framework.TestContext) {
							tc.from[0].CallOrFail(t, echo.CallOptions{
								Port: echo.Port{
									Protocol:    protocol.HTTP,
									ServicePort: 80,
								},
								Timeout: time.Second,
								// Use a fake IP to make sure the request is handled by our test.
								Address: "10.4.4.4",
								HTTP: echo.HTTP{
									Headers: headers.New().WithHost(tc.host).WithAuthz(tc.token).Build(),
									Path:    tc.path,
								},
								Check: check.And(
									check.NoError(),
									check.Status(tc.code),
									check.BodyContains(tc.body)),
							})
						})
					}
				})
			}
		})
}

// TestAuthorization_TCP tests the authorization policy on workloads using the raw TCP protocol.
func TestAuthorization_TCP(t *testing.T) {
	framework.NewTest(t).
		Features("security.authorization.tcp").
		Run(func(t framework.TestContext) {
			newTestCase := func(from echo.Instance, to echo.Target, s scheme.Instance, portName string, expectAllowed bool) func(t framework.TestContext) {
				return func(t framework.TestContext) {
					opts := echo.CallOptions{
						To: to,
						Port: echo.Port{
							Name: portName,
						},
						Scheme: s,
						HTTP: echo.HTTP{
							Path: "/data",
						},
					}
					opts.FillDefaultsOrFail(t)
					if expectAllowed {
						opts.Check = check.And(check.OK(), scheck.ReachedClusters(t.AllClusters(), &opts))
					} else {
						opts.Check = check.Forbidden(opts.Port.Protocol)
					}

					name := newRbacTestName("", expectAllowed, from, &opts)
					t.NewSubTest(name.String()).Run(func(t framework.TestContext) {
						name.SkipIfNecessary(t)
						from.CallOrFail(t, opts)
					})
				}
			}

			ns := apps.Namespace1
			ns2 := apps.Namespace2
			a := match.Namespace(ns).GetMatches(apps.A)
			b := match.Namespace(ns).GetMatches(apps.B)
			c := match.Namespace(ns).GetMatches(apps.C)
			eInNS2 := match.Namespace(ns2).GetMatches(apps.E)
			d := match.Namespace(ns).GetMatches(apps.D)
			e := match.Namespace(ns).GetMatches(apps.E)
			t.NewSubTest("non-vms").
				Run(func(t framework.TestContext) {
					t.ConfigIstio().EvalFile("", map[string]string{
						"Namespace":  ns.Name(),
						"Namespace2": ns2.Name(),
						"b":          b[0].Config().Service,
						"c":          c[0].Config().Service,
						"d":          d[0].Config().Service,
						"e":          e[0].Config().Service,
						"a":          a[0].Config().Service,
					}, "testdata/authz/v1beta1-tcp.yaml.tmpl").ApplyOrFail(t)

					cases := []func(testContext framework.TestContext){
						// The policy on workload b denies request with path "/data" to port 8091:
						// - request to port http-8091 should be denied because both path and port are matched.
						// - request to port http-8092 should be allowed because the port is not matched.
						// - request to port tcp-8093 should be allowed because the port is not matched.
						newTestCase(a[0], b, scheme.HTTP, "http-8091", false),
						newTestCase(a[0], b, scheme.HTTP, "http-8092", true),
						newTestCase(a[0], b, scheme.TCP, "tcp-8093", true),

						// The policy on workload c denies request to port 8091:
						// - request to port http-8091 should be denied because the port is matched.
						// - request to http port 8092 should be allowed because the port is not matched.
						// - request to tcp port 8093 should be allowed because the port is not matched.
						// - request from b to tcp port 8093 should be allowed by default.
						// - request from b to tcp port 8094 should be denied because the principal is matched.
						// - request from eInNS2 to tcp port 8093 should be denied because the namespace is matched.
						// - request from eInNS2 to tcp port 8094 should be allowed by default.
						newTestCase(a[0], c, scheme.HTTP, "http-8091", false),
						newTestCase(a[0], c, scheme.HTTP, "http-8092", true),
						newTestCase(a[0], c, scheme.TCP, "tcp-8093", true),
						newTestCase(b[0], c, scheme.TCP, "tcp-8093", true),
						newTestCase(b[0], c, scheme.TCP, "tcp-8094", false),
						newTestCase(eInNS2[0], c, scheme.TCP, "tcp-8093", false),
						newTestCase(eInNS2[0], c, scheme.TCP, "tcp-8094", true),

						// The policy on workload d denies request from service account a and workloads in namespace 2:
						// - request from a to d should be denied because it has service account a.
						// - request from b to d should be allowed.
						// - request from c to d should be allowed.
						// - request from eInNS2 to a should be allowed because there is no policy on a.
						// - request from eInNS2 to d should be denied because it's in namespace 2.
						newTestCase(a[0], d, scheme.TCP, "tcp-8093", false),
						newTestCase(b[0], d, scheme.TCP, "tcp-8093", true),
						newTestCase(c[0], d, scheme.TCP, "tcp-8093", true),
						newTestCase(eInNS2[0], a, scheme.TCP, "tcp-8093", true),
						newTestCase(eInNS2[0], d, scheme.TCP, "tcp-8093", false),

						// The policy on workload e denies request with path "/other":
						// - request to port http-8091 should be allowed because the path is not matched.
						// - request to port http-8092 should be allowed because the path is not matched.
						// - request to port tcp-8093 should be denied because policy uses HTTP fields.
						newTestCase(a[0], e, scheme.HTTP, "http-8091", true),
						newTestCase(a[0], e, scheme.HTTP, "http-8092", true),
						newTestCase(a[0], e, scheme.TCP, "tcp-8093", false),
					}

					for _, c := range cases {
						c(t)
					}
				})
			// TODO(JimmyCYJ): support multiple VMs and apply different security policies to each VM.
			vm := match.Namespace(ns).GetMatches(apps.VM)
			t.NewSubTest("vms").
				Run(func(t framework.TestContext) {
					t.ConfigIstio().EvalFile("", map[string]string{
						"Namespace":  ns.Name(),
						"Namespace2": ns2.Name(),
						"b":          b[0].Config().Service,
						"c":          vm[0].Config().Service,
						"d":          d[0].Config().Service,
						"e":          e[0].Config().Service,
						"a":          a[0].Config().Service,
					}, "testdata/authz/v1beta1-tcp.yaml.tmpl").ApplyOrFail(t)
					cases := []func(testContext framework.TestContext){
						// The policy on workload vm denies request to port 8091:
						// - request to port http-8091 should be denied because the port is matched.
						// - request to http port 8092 should be allowed because the port is not matched.
						// - request to tcp port 8093 should be allowed because the port is not matched.
						// - request from b to tcp port 8093 should be allowed by default.
						// - request from b to tcp port 8094 should be denied because the principal is matched.
						// - request from eInNS2 to tcp port 8093 should be denied because the namespace is matched.
						// - request from eInNS2 to tcp port 8094 should be allowed by default.
						newTestCase(a[0], vm, scheme.HTTP, "http-8091", false),
						newTestCase(a[0], vm, scheme.HTTP, "http-8092", true),
						newTestCase(a[0], vm, scheme.TCP, "tcp-8093", true),
						newTestCase(b[0], vm, scheme.TCP, "tcp-8093", true),
						newTestCase(b[0], vm, scheme.TCP, "tcp-8094", false),
						newTestCase(eInNS2[0], vm, scheme.TCP, "tcp-8093", false),
						newTestCase(eInNS2[0], vm, scheme.TCP, "tcp-8094", true),
					}
					for _, c := range cases {
						c(t)
					}
				})
		})
}

// TestAuthorization_Conditions tests v1beta1 authorization with conditions.
func TestAuthorization_Conditions(t *testing.T) {
	framework.NewTest(t).
		Features("security.authorization.conditions").
		Run(func(t framework.TestContext) {
			nsA := apps.Namespace1
			nsB := apps.Namespace2
			nsC := apps.Namespace3

			c := match.Namespace(nsC).GetMatches(apps.C)
			vm := match.Namespace(nsA).GetMatches(apps.VM)
			for _, to := range []echo.Instances{c, vm} {
				to := to
				for _, a := range match.Namespace(nsA).GetMatches(apps.A) {
					a := a
					bs := match.And(match.Cluster(a.Config().Cluster), match.Namespace(nsB)).GetMatches(apps.B)
					if len(bs) < 1 {
						t.Skip()
					}
					b := bs[0]
					t.NewSubTestf("from %s to %s in %s",
						a.Config().Cluster.StableName(), to.Config().Service, to.Config().Cluster.StableName()).
						Run(func(t framework.TestContext) {
							args := map[string]interface{}{
								"NamespaceA": nsA.Name(),
								"NamespaceB": nsB.Name(),
								"NamespaceC": to.Config().Namespace.Name(),
								"cSet":       to.Config().Service,
								"ipA":        a.WorkloadsOrFail(t).Addresses(),
								"ipB":        b.WorkloadsOrFail(t).Addresses(),
								"ipC":        to.WorkloadsOrFail(t).Addresses(),
								"portC":      "8090",
								"a":          util.ASvc,
								"b":          util.BSvc,
							}

							t.ConfigIstio().EvalFile("", args, "testdata/authz/v1beta1-conditions.yaml.tmpl").
								ApplyOrFail(t)
							callCount := util.CallsPerCluster * to.WorkloadsOrFail(t).Len()
							newTestCase := func(from echo.Instance, path string, headers http.Header, expectAllowed bool) func(t framework.TestContext) {
								return func(t framework.TestContext) {
									opts := echo.CallOptions{
										To: to,
										Port: echo.Port{
											Name: "http",
										},
										HTTP: echo.HTTP{
											Path:    path,
											Headers: headers,
										},
										Count: callCount,
									}
									if expectAllowed {
										opts.Check = check.And(check.OK(), scheck.ReachedClusters(t.AllClusters(), &opts))
									} else {
										opts.Check = check.Forbidden(protocol.HTTP)
									}

									name := newRbacTestName("", expectAllowed, from, &opts)
									t.NewSubTest(name.String()).Run(func(t framework.TestContext) {
										name.SkipIfNecessary(t)
										from.CallOrFail(t, opts)
									})
								}
							}

							cases := []func(framework.TestContext){
								newTestCase(a, "/request-headers", headers.New().With("x-foo", "foo").Build(), true),
								newTestCase(b, "/request-headers", headers.New().With("x-foo", "foo").Build(), true),
								newTestCase(a, "/request-headers", headers.New().With("x-foo", "bar").Build(), false),
								newTestCase(b, "/request-headers", headers.New().With("x-foo", "bar").Build(), false),
								newTestCase(a, "/request-headers", nil, false),
								newTestCase(b, "/request-headers", nil, false),
								newTestCase(a, "/request-headers-notValues-bar", headers.New().With("x-foo", "foo").Build(), true),
								newTestCase(a, "/request-headers-notValues-bar", headers.New().With("x-foo", "bar").Build(), false),

								newTestCase(a, fmt.Sprintf("/source-ip-%s", args["a"]), nil, true),
								newTestCase(b, fmt.Sprintf("/source-ip-%s", args["a"]), nil, false),
								newTestCase(a, fmt.Sprintf("/source-ip-%s", args["b"]), nil, false),
								newTestCase(b, fmt.Sprintf("/source-ip-%s", args["b"]), nil, true),
								newTestCase(a, fmt.Sprintf("/source-ip-notValues-%s", args["b"]), nil, true),
								newTestCase(b, fmt.Sprintf("/source-ip-notValues-%s", args["b"]), nil, false),

								newTestCase(a, fmt.Sprintf("/source-namespace-%s", args["a"]), nil, true),
								newTestCase(b, fmt.Sprintf("/source-namespace-%s", args["a"]), nil, false),
								newTestCase(a, fmt.Sprintf("/source-namespace-%s", args["b"]), nil, false),
								newTestCase(b, fmt.Sprintf("/source-namespace-%s", args["b"]), nil, true),
								newTestCase(a, fmt.Sprintf("/source-namespace-notValues-%s", args["b"]), nil, true),
								newTestCase(b, fmt.Sprintf("/source-namespace-notValues-%s", args["b"]), nil, false),

								newTestCase(a, fmt.Sprintf("/source-principal-%s", args["a"]), nil, true),
								newTestCase(b, fmt.Sprintf("/source-principal-%s", args["a"]), nil, false),
								newTestCase(a, fmt.Sprintf("/source-principal-%s", args["b"]), nil, false),
								newTestCase(b, fmt.Sprintf("/source-principal-%s", args["b"]), nil, true),
								newTestCase(a, fmt.Sprintf("/source-principal-notValues-%s", args["b"]), nil, true),
								newTestCase(b, fmt.Sprintf("/source-principal-notValues-%s", args["b"]), nil, false),

								newTestCase(a, "/destination-ip-good", nil, true),
								newTestCase(b, "/destination-ip-good", nil, true),
								newTestCase(a, "/destination-ip-bad", nil, false),
								newTestCase(b, "/destination-ip-bad", nil, false),
								newTestCase(a, fmt.Sprintf("/destination-ip-notValues-%s-or-%s", args["a"], args["b"]), nil, true),
								newTestCase(a, fmt.Sprintf("/destination-ip-notValues-%s-or-%s-or-%s", args["a"], args["b"], args["cSet"]), nil, false),

								newTestCase(a, "/destination-port-good", nil, true),
								newTestCase(b, "/destination-port-good", nil, true),
								newTestCase(a, "/destination-port-bad", nil, false),
								newTestCase(b, "/destination-port-bad", nil, false),
								newTestCase(a, fmt.Sprintf("/destination-port-notValues-%s", args["cSet"]), nil, false),
								newTestCase(b, fmt.Sprintf("/destination-port-notValues-%s", args["cSet"]), nil, false),

								newTestCase(a, "/connection-sni-good", nil, true),
								newTestCase(b, "/connection-sni-good", nil, true),
								newTestCase(a, "/connection-sni-bad", nil, false),
								newTestCase(b, "/connection-sni-bad", nil, false),
								newTestCase(a, fmt.Sprintf("/connection-sni-notValues-%s-or-%s", args["a"], args["b"]), nil, true),
								newTestCase(a, fmt.Sprintf("/connection-sni-notValues-%s-or-%s-or-%s", args["a"], args["b"], args["cSet"]), nil, false),

								newTestCase(a, "/other", nil, false),
								newTestCase(b, "/other", nil, false),
							}
							for _, c := range cases {
								c(t)
							}
						})
				}
			}
		})
}

// TestAuthorization_GRPC tests v1beta1 authorization with gRPC protocol.
func TestAuthorization_GRPC(t *testing.T) {
	framework.NewTest(t).
		Features("security.authorization.grpc-protocol").
		Run(func(t framework.TestContext) {
			ns := apps.Namespace1
			a := match.Namespace(apps.Namespace1).GetMatches(apps.A)
			b := match.Namespace(apps.Namespace1).GetMatches(apps.B)
			c := match.Namespace(apps.Namespace1).GetMatches(apps.C)
			d := match.Namespace(apps.Namespace1).GetMatches(apps.D)
			vm := match.Namespace(apps.Namespace1).GetMatches(apps.VM)
			for _, a := range []echo.Instances{a, vm} {
				for _, b := range []echo.Instances{b, vm} {
					if a[0].Config().Service == b[0].Config().Service {
						t.Skip()
					}
					t.NewSubTestf("to %s in %s", a[0].Config().Service, a[0].Config().Cluster.StableName()).
						Run(func(t framework.TestContext) {
							args := map[string]string{
								"Namespace": ns.Name(),
								"a":         a[0].Config().Service,
								"b":         b[0].Config().Service,
								"c":         c[0].Config().Service,
								"d":         d[0].Config().Service,
							}
							t.ConfigIstio().EvalFile(ns.Name(), args, "testdata/authz/v1beta1-grpc.yaml.tmpl").ApplyOrFail(t, apply.Wait)
							newTestCase := func(from echo.Instance, to echo.Target, expectAllowed bool) func(t framework.TestContext) {
								return func(t framework.TestContext) {
									opts := echo.CallOptions{
										To: to,
										Port: echo.Port{
											Name: "grpc",
										},
									}
									if expectAllowed {
										opts.Check = check.And(check.OK(), scheck.ReachedClusters(t.AllClusters(), &opts))
									} else {
										opts.Check = check.Forbidden(protocol.GRPC)
									}

									name := newRbacTestName("", expectAllowed, from, &opts)
									t.NewSubTest(name.String()).Run(func(t framework.TestContext) {
										name.SkipIfNecessary(t)
										from.CallOrFail(t, opts)
									})
								}
							}
							cases := []func(testContext framework.TestContext){
								newTestCase(b[0], a, true),
								newTestCase(c[0], a, false),
								newTestCase(d[0], a, true),
							}

							for _, c := range cases {
								c(t)
							}
						})
				}
			}
		})
}

// TestAuthorization_Path tests the path is normalized before using in authorization. For example, a request
// with path "/a/../b" should be normalized to "/b" before using in authorization.
func TestAuthorization_Path(t *testing.T) {
	framework.NewTest(t).
		Features("security.authorization.path-normalization").
		Run(func(t framework.TestContext) {
			ns := apps.Namespace1
			a := match.Namespace(ns).GetMatches(apps.A)
			vm := match.Namespace(ns).GetMatches(apps.VM)
			for _, a := range []echo.Instances{a, vm} {
				for _, srcCluster := range t.Clusters() {
					b := match.And(match.Cluster(srcCluster), match.Namespace(ns)).GetMatches(apps.B)
					if len(b) == 0 {
						continue
					}

					t.NewSubTestf("In %s", srcCluster.StableName()).Run(func(t framework.TestContext) {
						args := map[string]string{
							"Namespace": ns.Name(),
							"a":         a[0].Config().Service,
						}
						t.ConfigIstio().EvalFile(ns.Name(), args, "testdata/authz/v1beta1-path.yaml.tmpl").ApplyOrFail(t, apply.Wait)

						newTestCase := func(from echo.Instance, to echo.Target, path string, expectAllowed bool) func(t framework.TestContext) {
							callCount := util.CallsPerCluster * to.WorkloadsOrFail(t).Len()
							return func(t framework.TestContext) {
								opts := echo.CallOptions{
									To: to,
									Port: echo.Port{
										Name: "http",
									},
									HTTP: echo.HTTP{
										Path: path,
									},
									Count: callCount,
								}
								if expectAllowed {
									opts.Check = check.And(check.OK(), scheck.ReachedClusters(t.AllClusters(), &opts))
								} else {
									opts.Check = check.Forbidden(protocol.HTTP)
								}

								name := newRbacTestName("", expectAllowed, from, &opts)
								t.NewSubTest(name.String()).Run(func(t framework.TestContext) {
									name.SkipIfNecessary(t)
									from.CallOrFail(t, opts)
								})
							}
						}
						cases := []func(test framework.TestContext){
							newTestCase(b[0], a, "/public", true),
							newTestCase(b[0], a, "/public/../public", true),
							newTestCase(b[0], a, "/private", false),
							newTestCase(b[0], a, "/public/../private", false),
							newTestCase(b[0], a, "/public/./../private", false),
							newTestCase(b[0], a, "/public/.././private", false),
							newTestCase(b[0], a, "/public/%2E%2E/private", false),
							newTestCase(b[0], a, "/public/%2e%2e/private", false),
							newTestCase(b[0], a, "/public/%2E/%2E%2E/private", false),
							newTestCase(b[0], a, "/public/%2e/%2e%2e/private", false),
							newTestCase(b[0], a, "/public/%2E%2E/%2E/private", false),
							newTestCase(b[0], a, "/public/%2e%2e/%2e/private", false),
						}
						for _, c := range cases {
							c(t)
						}
					})
				}
			}
		})
}

// TestAuthorization_Audit tests that the AUDIT action does not impact allowing or denying a request
func TestAuthorization_Audit(t *testing.T) {
	framework.NewTest(t).
		Run(func(t framework.TestContext) {
			ns := apps.Namespace1
			a := match.Namespace(ns).GetMatches(apps.A)
			b := match.Namespace(ns).GetMatches(apps.B)
			c := match.Namespace(ns).GetMatches(apps.C)
			d := match.Namespace(ns).GetMatches(apps.D)
			vm := match.Namespace(ns).GetMatches(apps.VM)

			policy := func(filename string) func(t framework.TestContext) {
				return func(t framework.TestContext) {
					t.ConfigIstio().EvalFile(ns.Name(), map[string]string{
						"b":             b[0].Config().Service,
						"c":             c[0].Config().Service,
						"d":             d[0].Config().Service,
						"Namespace":     ns.Name(),
						"RootNamespace": istio.GetOrFail(t, t).Settings().SystemNamespace,
					}, filename).ApplyOrFail(t, apply.Wait)
				}
			}

			vmPolicy := func(filename string) func(t framework.TestContext) {
				return func(t framework.TestContext) {
					t.ConfigIstio().EvalFile(ns.Name(), map[string]string{
						"Namespace": ns.Name(),
						"dst":       vm[0].Config().Service,
					}, filename).ApplyOrFail(t, apply.Wait)
				}
			}

			newTestCase := func(applyPolicy func(t framework.TestContext), from echo.Instance, to echo.Target,
				path string, expectAllowed bool) func(t framework.TestContext) {
				return func(t framework.TestContext) {
					opts := echo.CallOptions{
						To: to,
						Port: echo.Port{
							Name: "http",
						},
						HTTP: echo.HTTP{
							Path: path,
						},
					}
					if expectAllowed {
						opts.Check = check.And(check.OK(), scheck.ReachedClusters(t.AllClusters(), &opts))
					} else {
						opts.Check = check.Forbidden(protocol.HTTP)
					}

					name := newRbacTestName("", expectAllowed, from, &opts)
					t.NewSubTest(name.String()).Run(func(t framework.TestContext) {
						name.SkipIfNecessary(t)

						applyPolicy(t)

						from.CallOrFail(t, opts)
					})
				}
			}

			cases := []func(t framework.TestContext){
				newTestCase(policy("testdata/authz/v1beta1-audit.yaml.tmpl"), a[0], b, "/allow", true),
				newTestCase(policy("testdata/authz/v1beta1-audit.yaml.tmpl"), a[0], b, "/audit", false),
				newTestCase(policy("testdata/authz/v1beta1-audit.yaml.tmpl"), a[0], c, "/audit", true),
				newTestCase(policy("testdata/authz/v1beta1-audit.yaml.tmpl"), a[0], c, "/deny", false),
				newTestCase(policy("testdata/authz/v1beta1-audit.yaml.tmpl"), a[0], d, "/audit", true),
				newTestCase(policy("testdata/authz/v1beta1-audit.yaml.tmpl"), a[0], d, "/other", true),

				// (TODO)JimmyCYJ: Support multiple VMs and apply audit policies to multiple VMs for testing.
				// The tests below are duplicated from above for VM workloads. With support for multiple VMs,
				// These tests will be merged to the tests above.
				newTestCase(vmPolicy("testdata/authz/v1beta1-audit-allow.yaml.tmpl"), b[0], vm, "/allow", true),
				newTestCase(vmPolicy("testdata/authz/v1beta1-audit-allow.yaml.tmpl"), b[0], vm, "/audit", false),

				newTestCase(vmPolicy("testdata/authz/v1beta1-audit-deny.yaml.tmpl"), b[0], vm, "/audit", true),
				newTestCase(vmPolicy("testdata/authz/v1beta1-audit-deny.yaml.tmpl"), b[0], vm, "/deny", false),

				newTestCase(vmPolicy("testdata/authz/v1beta1-audit-default.yaml.tmpl"), b[0], vm, "/audit", true),
				newTestCase(vmPolicy("testdata/authz/v1beta1-audit-default.yaml.tmpl"), b[0], vm, "/other", true),
			}
			for _, c := range cases {
				c(t)
			}
		})
}

// TestAuthorization_Custom tests that the CUSTOM action with the sample ext_authz server.
func TestAuthorization_Custom(t *testing.T) {
	framework.NewTest(t).
		Features("security.authorization.custom").
		Run(func(t framework.TestContext) {
			// TODO(tairan): Migrate TestAuthorization_Custom into a subfolder as a new suite
			// Currently --istio.test.skipVM is used in ASM Prow jobs
			// Temporarily reuse this flag
			if t.Settings().SkipVM {
				t.Skip()
			}
			ns := namespace.NewOrFail(t, t, namespace.Config{
				Prefix: "v1beta1-custom",
				Inject: true,
			})

			// Start the authz server.
			authzServer := authz.NewOrFail(t, ns)

			// Also configure local access to the authz servers deployed in the echo pods.
			localAuthzServer := authz.NewLocalOrFail(t, ns)

			// Create the template args.
			args := map[string]string{
				"Namespace":     ns.Name(),
				"RootNamespace": istio.GetOrFail(t, t).Settings().SystemNamespace,
			}
			for _, p := range authzServer.Providers() {
				switch p.API() {
				case authz.HTTP:
					args["HTTPProviderName"] = p.Name()
				case authz.GRPC:
					args["GRPCProviderName"] = p.Name()
				}
			}
			for _, p := range localAuthzServer.Providers() {
				switch p.API() {
				case authz.HTTP:
					args["LocalHTTPProviderName"] = p.Name()
				case authz.GRPC:
					args["LocalGRPCProviderName"] = p.Name()
				}
			}
			t.ConfigIstio().EvalFile("", args, "testdata/authz/v1beta1-custom.yaml.tmpl").
				ApplyOrFail(t)
			ports := []echo.Port{
				{
					Name:         "tcp-8092",
					Protocol:     protocol.TCP,
					WorkloadPort: 8092,
				},
				{
					Name:         "tcp-8093",
					Protocol:     protocol.TCP,
					WorkloadPort: 8093,
				},
				{
					Name:         "http",
					Protocol:     protocol.HTTP,
					WorkloadPort: 8090,
				},
			}

			var a, b, c, d, e, f, g, x echo.Instance
			echoConfig := func(name string, includeExtAuthz bool) echo.Config {
				cfg := util.EchoConfig(name, ns, false, nil)
				cfg.IncludeExtAuthz = includeExtAuthz
				cfg.Ports = ports
				return cfg
			}
			deployment.New(t).
				With(&a, echoConfig("a", false)).
				With(&b, echoConfig("b", false)).
				With(&c, echoConfig("c", false)).
				With(&d, echoConfig("d", true)).
				With(&e, echoConfig("e", true)).
				With(&f, echoConfig("f", false)).
				With(&g, echoConfig("g", false)).
				With(&x, echoConfig("x", false)).
				BuildOrFail(t)

			newTestCase := func(from echo.Instance, to echo.Target, s scheme.Instance, port, path string, headers http.Header,
				checker echo.Checker, expectAllowed bool) func(t framework.TestContext) {
				return func(t framework.TestContext) {
					opts := echo.CallOptions{
						To: to,
						Port: echo.Port{
							Name: port,
						},
						Scheme: s,
						HTTP: echo.HTTP{
							Path:    path,
							Headers: headers,
						},
					}
					opts.FillDefaultsOrFail(t)
					if expectAllowed {
						opts.Check = check.And(check.OK(), scheck.ReachedClusters(t.AllClusters(), &opts))
					} else {
						opts.Check = check.Forbidden(opts.Port.Protocol)
					}
					opts.Check = check.And(opts.Check, checker)

					name := newRbacTestName("", expectAllowed, from, &opts)
					t.NewSubTest(name.String()).Run(func(t framework.TestContext) {
						name.SkipIfNecessary(t)
						from.CallOrFail(t, opts)
					})
				}
			}
			checkHTTPHeaders := func(hType echoClient.HeaderType) echo.Checker {
				return check.And(
					scheck.HeaderContains(hType, map[string][]string{
						"X-Ext-Authz-Check-Received":             {"additional-header-new-value", "additional-header-override-value"},
						"X-Ext-Authz-Additional-Header-Override": {"additional-header-override-value"},
					}),
					scheck.HeaderNotContains(hType, map[string][]string{
						"X-Ext-Authz-Check-Received":             {"should-be-override"},
						"X-Ext-Authz-Additional-Header-Override": {"should-be-override"},
					}))
			}
			checkGRPCHeaders := func(hType echoClient.HeaderType) echo.Checker {
				return check.And(
					scheck.HeaderContains(hType, map[string][]string{
						"X-Ext-Authz-Check-Received":             {"should-be-override"},
						"X-Ext-Authz-Additional-Header-Override": {"grpc-additional-header-override-value"},
					}),
					scheck.HeaderNotContains(hType, map[string][]string{
						"X-Ext-Authz-Additional-Header-Override": {"should-be-override"},
					}))
			}

			authzHeaders := func(h string) http.Header {
				return headers.New().With("x-ext-authz", h).With("x-ext-authz-additional-header-override", "should-be-override").Build()
			}

			// Path "/custom" is protected by ext-authz service and is accessible with the header `x-ext-authz: allow`.
			// Path "/health" is not protected and is accessible to public.
			cases := []func(test framework.TestContext){
				// workload b is using an ext-authz service in its own pod of HTTP API.
				newTestCase(x, b, scheme.HTTP, "http", "/custom", authzHeaders("allow"), checkHTTPHeaders(echoClient.RequestHeader), true),
				newTestCase(x, b, scheme.HTTP, "http", "/custom", authzHeaders("deny"), checkHTTPHeaders(echoClient.ResponseHeader), false),
				newTestCase(x, b, scheme.HTTP, "http", "/health", authzHeaders("allow"), nil, true),
				newTestCase(x, b, scheme.HTTP, "http", "/health", authzHeaders("deny"), nil, true),

				// workload c is using an ext-authz service in its own pod of gRPC API.
				newTestCase(x, c, scheme.HTTP, "http", "/custom", authzHeaders("allow"), checkGRPCHeaders(echoClient.RequestHeader), true),
				newTestCase(x, c, scheme.HTTP, "http", "/custom", authzHeaders("deny"), checkGRPCHeaders(echoClient.ResponseHeader), false),
				newTestCase(x, c, scheme.HTTP, "http", "/health", authzHeaders("allow"), nil, true),
				newTestCase(x, c, scheme.HTTP, "http", "/health", authzHeaders("deny"), nil, true),

				// workload d is using an local ext-authz service in the same pod as the application of HTTP API.
				newTestCase(x, d, scheme.HTTP, "http", "/custom", authzHeaders("allow"), checkHTTPHeaders(echoClient.RequestHeader), true),
				newTestCase(x, d, scheme.HTTP, "http", "/custom", authzHeaders("deny"), checkHTTPHeaders(echoClient.ResponseHeader), false),
				newTestCase(x, d, scheme.HTTP, "http", "/health", authzHeaders("allow"), nil, true),
				newTestCase(x, d, scheme.HTTP, "http", "/health", authzHeaders("deny"), nil, true),

				// workload e is using an local ext-authz service in the same pod as the application of gRPC API.
				newTestCase(x, e, scheme.HTTP, "http", "/custom", authzHeaders("allow"), checkGRPCHeaders(echoClient.RequestHeader), true),
				newTestCase(x, e, scheme.HTTP, "http", "/custom", authzHeaders("deny"), checkGRPCHeaders(echoClient.ResponseHeader), false),
				newTestCase(x, e, scheme.HTTP, "http", "/health", authzHeaders("allow"), nil, true),
				newTestCase(x, e, scheme.HTTP, "http", "/health", authzHeaders("deny"), nil, true),

				// workload f is using an ext-authz service in its own pod of TCP API.
				newTestCase(a, f, scheme.TCP, "tcp-8092", "", authzHeaders(""), nil, true),
				newTestCase(x, f, scheme.TCP, "tcp-8092", "", authzHeaders(""), nil, false),
				newTestCase(a, f, scheme.TCP, "tcp-8093", "", authzHeaders(""), nil, true),
				newTestCase(x, f, scheme.TCP, "tcp-8093", "", authzHeaders(""), nil, true),
			}

			for _, c := range cases {
				c(t)
			}

			t.NewSubTest("ingress").Run(func(t framework.TestContext) {
				ingr := ist.IngressFor(t.Clusters().Default())
				newIngressTestCase := func(from, to echo.Instance, path string, h http.Header,
					checker echo.Checker, expectAllowed bool) func(t framework.TestContext) {
					return func(t framework.TestContext) {
						opts := echo.CallOptions{
							To: to,
							Port: echo.Port{
								Protocol: protocol.HTTP,
							},
							Scheme: scheme.HTTP,
							HTTP: echo.HTTP{
								Path: path,
								Headers: headers.New().
									WithHost("www.company.com").
									With("X-Ext-Authz", h.Get("x-ext-authz")).
									Build(),
							},
						}
						if expectAllowed {
							opts.Check = check.And(check.OK(), scheck.ReachedClusters(t.AllClusters(), &opts))
						} else {
							opts.Check = check.Forbidden(protocol.HTTP)
						}
						opts.Check = check.And(opts.Check, checker)

						name := fmt.Sprintf("%s->%s%s[%t]",
							from.Config().Service,
							to.Config().Service,
							path,
							expectAllowed)

						t.NewSubTest(name).Run(func(t framework.TestContext) {
							ingr.CallOrFail(t, opts)
						})
					}
				}

				ingressCases := []func(framework.TestContext){
					// workload g is using an ext-authz service in its own pod of HTTP API.
					newIngressTestCase(x, g, "/custom", authzHeaders("allow"), checkHTTPHeaders(echoClient.RequestHeader), true),
					newIngressTestCase(x, g, "/custom", authzHeaders("deny"), checkHTTPHeaders(echoClient.ResponseHeader), false),
					newIngressTestCase(x, g, "/health", authzHeaders("allow"), nil, true),
					newIngressTestCase(x, g, "/health", authzHeaders("deny"), nil, true),
				}
				for _, c := range ingressCases {
					c(t)
				}
			})
		})
}

type rbacTestName string

func (n rbacTestName) String() string {
	return string(n)
}

func (n rbacTestName) SkipIfNecessary(t framework.TestContext) {
	t.Helper()

	if strings.Contains(n.String(), "source-ip") && t.Clusters().IsMulticluster() {
		t.Skip("https://github.com/istio/istio/issues/37307: " +
			"Current source ip based authz test cases are not required in multicluster setup because " +
			"cross-network traffic will lose the origin source ip info")
	}
}

func newRbacTestName(prefix string, expectAllowed bool, from echo.Instance, opts *echo.CallOptions) rbacTestName {
	want := "deny"
	if expectAllowed {
		want = "allow"
	}

	return rbacTestName(fmt.Sprintf("%s%s->%s:%s%s[%s]",
		prefix,
		from.Config().Service,
		opts.To.Config().Service,
		opts.Port.Name,
		opts.HTTP.Path,
		want))
}<|MERGE_RESOLUTION|>--- conflicted
+++ resolved
@@ -53,17 +53,12 @@
 	framework.NewTest(t).
 		Features("security.authorization.mtls-local").
 		Run(func(t framework.TestContext) {
-<<<<<<< HEAD
 			// Wait for service end point populating for onprem multi-network setup
 			if os.Getenv("CLUSTER_TYPE") == "gke-on-prem" {
 				time.Sleep(time.Minute * 5)
 			}
-			b := match.Namespace(apps.Namespace1.Name()).GetMatches(apps.B)
-			vm := match.Namespace(apps.Namespace1.Name()).GetMatches(apps.VM)
-=======
 			b := match.Namespace(apps.Namespace1).GetMatches(apps.B)
 			vm := match.Namespace(apps.Namespace1).GetMatches(apps.VM)
->>>>>>> 22779d10
 			for _, to := range []echo.Instances{b, vm} {
 				to := to
 				t.ConfigIstio().EvalFile(apps.Namespace1.Name(), map[string]string{
