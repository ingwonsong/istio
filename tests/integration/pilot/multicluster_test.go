//go:build integ
// +build integ

// Copyright Istio Authors
//
// Licensed under the Apache License, Version 2.0 (the "License");
// you may not use this file except in compliance with the License.
// You may obtain a copy of the License at
//
//     http://www.apache.org/licenses/LICENSE-2.0
//
// Unless required by applicable law or agreed to in writing, software
// distributed under the License is distributed on an "AS IS" BASIS,
// WITHOUT WARRANTIES OR CONDITIONS OF ANY KIND, either express or implied.
// See the License for the specific language governing permissions and
// limitations under the License.

package pilot

import (
	"context"
	"fmt"
	"testing"
	"time"

	corev1 "k8s.io/api/core/v1"
	metav1 "k8s.io/apimachinery/pkg/apis/meta/v1"

	"istio.io/istio/pkg/test/echo/check"
	"istio.io/istio/pkg/test/framework"
	"istio.io/istio/pkg/test/framework/components/cluster"
	"istio.io/istio/pkg/test/framework/components/echo"
	"istio.io/istio/pkg/test/framework/components/istio"
	"istio.io/istio/pkg/test/util/retry"
	"istio.io/istio/pkg/test/util/tmpl"
)

const multiclusterRequestCountMultiplier = 20

var (
	multiclusterRetryTimeout = retry.Timeout(1 * time.Minute)
	multiclusterRetryDelay   = retry.Delay(500 * time.Millisecond)
)

func TestClusterLocal(t *testing.T) {
	framework.NewTest(t).
		Features(
			"installation.multicluster.cluster_local",
			// TODO tracking topologies as feature labels doesn't make sense
			"installation.multicluster.multimaster",
			"installation.multicluster.remote",
		).
		RequiresMinClusters(2).
		RequireIstioVersion("1.11").
		Run(func(t framework.TestContext) {
			// TODO use echotest to dynamically pick 2 simple pods from apps.All
			sources := apps.PodA
			to := apps.PodB

			tests := []struct {
				name  string
				setup func(t framework.TestContext)
			}{
				{
					"MeshConfig.serviceSettings",
					func(t framework.TestContext) {
						istio.PatchMeshConfig(t, i.Settings().SystemNamespace, to.Clusters(), fmt.Sprintf(`
serviceSettings: 
- settings:
    clusterLocal: true
  hosts:
  - "%s"
`, apps.PodB[0].Config().ClusterLocalFQDN()))
					},
				},
				{
					"subsets",
					func(t framework.TestContext) {
						cfg := tmpl.EvaluateOrFail(t, `
apiVersion: networking.istio.io/v1beta1
kind: DestinationRule
metadata:
  name: mysvc-dr
spec:
  host: {{.host}}
  subsets:
{{- range .dst }}
  - name: {{ .Config.Cluster.Name }}
    labels:
      topology.istio.io/cluster: {{ .Config.Cluster.Name }}
{{- end }}
---
apiVersion: networking.istio.io/v1beta1
kind: VirtualService
metadata:
  name: mysvc-vs
spec:
  hosts:
  - {{.host}}
  http:
{{- range .dst }}
  - name: "{{ .Config.Cluster.Name }}-local"
    match:
    - sourceLabels:
        topology.istio.io/cluster: {{ .Config.Cluster.Name }}
    route:
    - destination:
        host: {{$.host}}
        subset: {{ .Config.Cluster.Name }}
{{- end }}
`, map[string]interface{}{"src": sources, "dst": to, "host": to.Config().ClusterLocalFQDN()})
						t.ConfigIstio().YAML(cfg).ApplyOrFail(t, sources.Config().Namespace.Name())
					},
				},
			}

			for _, test := range tests {
				test := test
				t.NewSubTest(test.name).Run(func(t framework.TestContext) {
					test.setup(t)
					for _, source := range sources {
						source := source
						t.NewSubTest(source.Config().Cluster.StableName()).RunParallel(func(t framework.TestContext) {
							source.CallOrFail(t, echo.CallOptions{
								To:    to,
								Count: multiclusterRequestCountMultiplier * to.WorkloadsOrFail(t).Clusters().Len(),
								Port: echo.Port{
									Name: "http",
								},
								Check: check.And(
									check.OK(),
									check.ReachedClusters(cluster.Clusters{source.Config().Cluster}),
								),
								Retry: echo.Retry{
									Options: []retry.Option{multiclusterRetryDelay, multiclusterRetryTimeout},
								},
							})
						})
					}
				})
			}

			// this runs in a separate test context - confirms the cluster local config was cleaned up
			t.NewSubTest("cross cluster").Run(func(t framework.TestContext) {
				for _, source := range sources {
					source := source
					t.NewSubTest(source.Config().Cluster.StableName()).Run(func(t framework.TestContext) {
						source.CallOrFail(t, echo.CallOptions{
							To:    to,
							Count: multiclusterRequestCountMultiplier * to.WorkloadsOrFail(t).Clusters().Len(),
							Port: echo.Port{
								Name: "http",
							},
							Check: check.And(
								check.OK(),
								check.ReachedClusters(to.Clusters()),
							),
							Retry: echo.Retry{
								Options: []retry.Option{multiclusterRetryDelay, multiclusterRetryTimeout},
							},
						})
					})
				}
			})
		})
}

func TestBadRemoteSecret(t *testing.T) {
	framework.NewTest(t).
		RequiresMinClusters(2).
		Features(
			// TODO tracking topologies as feature labels doesn't make sense
			"installation.multicluster.multimaster",
			"installation.multicluster.remote",
		).
		Run(func(t framework.TestContext) {
			if len(t.Clusters().Primaries()) == 0 {
				t.Skip("no primary cluster in framework (most likely only remote-config)")
			}

			// we don't need to test this per-cluster
			primary := t.Clusters().Primaries()[0]
			// it doesn't matter if the other cluster is a primary/remote/etc.
			remote := t.Clusters().Exclude(primary)[0]

			var (
				ns  = i.Settings().SystemNamespace
				sa  = "istio-reader-no-perms"
				pod = "istiod-bad-secrets-test"
			)
			t.Logf("creating service account %s/%s", ns, sa)
			if _, err := remote.CoreV1().ServiceAccounts(ns).Create(context.TODO(), &corev1.ServiceAccount{
				ObjectMeta: metav1.ObjectMeta{Name: sa},
			}, metav1.CreateOptions{}); err != nil {
				t.Fatal(err)
			}

			// intentionally not doing this with subtests since it would be pretty slow
			for _, opts := range [][]string{
				{"--name", "unreachable", "--server", "https://255.255.255.255"},
				{"--name", "no-permissions", "--service-account", "istio-reader-no-perms"},
			} {
				var secret string
				retry.UntilSuccessOrFail(t, func() error {
					var err error
					secret, err = istio.CreateRemoteSecret(t, remote, i.Settings(), opts...)
					return err
				}, retry.Timeout(15*time.Second))

				t.ConfigKube().YAML(secret).ApplyOrFail(t, ns)
			}
<<<<<<< HEAD
=======
			// Test exec auth
>>>>>>> 5f6d7c4a
			// CreateRemoteSecret can never generate this, so create it manually
			t.ConfigIstio().YAML(`apiVersion: v1
kind: Secret
metadata:
  annotations:
    networking.istio.io/cluster: bad
  creationTimestamp: null
  labels:
    istio/multiCluster: "true"
  name: istio-remote-secret-bad
stringData:
  bad: |
    apiVersion: v1
    kind: Config
    clusters:
    - cluster:
        server: https://127.0.0.1
      name: bad
    contexts:
    - context:
        cluster: bad
        user: bad
      name: bad
    current-context: bad
    users:
    - name: bad
      user:
        exec:
          command: /bin/sh
          args: ["-c", "hello world!"]
---
`).ApplyOrFail(t, ns)

			// create a new istiod pod using the template from the deployment, but not managed by the deployment
			t.Logf("creating pod %s/%s", ns, pod)
			deps, err := primary.AppsV1().
				Deployments(ns).List(context.TODO(), metav1.ListOptions{LabelSelector: "app=istiod"})
			if err != nil {
				t.Fatal(err)
			}
			if len(deps.Items) == 0 {
				t.Skip("no deployments with label app=istiod")
			}
			pods := primary.CoreV1().Pods(ns)
			podMeta := deps.Items[0].Spec.Template.ObjectMeta
			podMeta.Name = pod
			_, err = pods.Create(context.TODO(), &corev1.Pod{
				ObjectMeta: podMeta,
				Spec:       deps.Items[0].Spec.Template.Spec,
			}, metav1.CreateOptions{})
			if err != nil {
				t.Fatal(err)
			}
			t.Cleanup(func() {
				if err := pods.Delete(context.TODO(), pod, metav1.DeleteOptions{}); err != nil {
					t.Logf("error cleaning up %s: %v", pod, err)
				}
			})

			// make sure the pod comes up healthy
			retry.UntilSuccessOrFail(t, func() error {
				pod, err := pods.Get(context.TODO(), pod, metav1.GetOptions{})
				if err != nil {
					return err
				}
				status := pod.Status.ContainerStatuses
				if len(status) < 1 || !status[0].Ready {
					return fmt.Errorf("%s not ready", pod)
				}
				return nil
			}, retry.Timeout(time.Minute), retry.Delay(time.Second))
		})
}<|MERGE_RESOLUTION|>--- conflicted
+++ resolved
@@ -209,10 +209,7 @@
 
 				t.ConfigKube().YAML(secret).ApplyOrFail(t, ns)
 			}
-<<<<<<< HEAD
-=======
 			// Test exec auth
->>>>>>> 5f6d7c4a
 			// CreateRemoteSecret can never generate this, so create it manually
 			t.ConfigIstio().YAML(`apiVersion: v1
 kind: Secret
