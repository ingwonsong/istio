--- conflicted
+++ resolved
@@ -271,11 +271,7 @@
     - name: b
       port: 80
 `).ApplyOrFail(t)
-<<<<<<< HEAD
-				apps.PodB[0].CallOrFail(t, echo.CallOptions{
-=======
 				apps.B[0].CallOrFail(t, echo.CallOptions{
->>>>>>> a287fbff
 					Port:   echo.Port{ServicePort: 80},
 					Scheme: scheme.HTTP,
 					HTTP: echo.HTTP{
@@ -710,19 +706,13 @@
 				c := c
 				updatedIngress := fmt.Sprintf(ingressConfigTemplate, updateIngressName, c.ingressClass, c.path, c.path, c.path)
 				t.ConfigIstio().YAML(apps.Namespace.Name(), updatedIngress).ApplyOrFail(t)
-<<<<<<< HEAD
 				if (os.Getenv("CLUSTER_TYPE") == "bare-metal" || os.Getenv("CLUSTER_TYPE") == "hybrid-gke-and-bare-metal") &&
-					len(c.call.HTTP.Headers["Host"]) > 0 && len(apps.Ingress.Cluster().SSHUser()) > 0 {
-					authn.SetupEtcHostsFile(apps.Ingress, c.call.HTTP.Headers["Host"][0])
+					len(c.call.HTTP.Headers["Host"]) > 0 && len(defaultIngress.Cluster().SSHUser()) > 0 {
+					authn.SetupEtcHostsFile(defaultIngress, c.call.HTTP.Headers["Host"][0])
 				}
 				t.NewSubTest(c.name).Run(func(t framework.TestContext) {
 					c.call.Retry.Options = []retry.Option{retry.Timeout(time.Minute * 5)}
-					apps.Ingress.CallOrFail(t, c.call)
-=======
-				t.NewSubTest(c.name).Run(func(t framework.TestContext) {
-					c.call.Retry.Options = []retry.Option{retry.Timeout(time.Minute)}
 					defaultIngress.CallOrFail(t, c.call)
->>>>>>> a287fbff
 				})
 			}
 		})
@@ -822,13 +812,8 @@
 				retry.UntilSuccessOrFail(t, func() error {
 					_, err := kubetest.CheckPodsAreReady(kubetest.NewPodFetch(cs, gatewayNs.Name(), "istio=custom"))
 					return err
-<<<<<<< HEAD
 				}, retry.Timeout(time.Minute*5))
-				apps.PodB[0].CallOrFail(t, echo.CallOptions{
-=======
-				}, retry.Timeout(time.Minute*2))
 				apps.B[0].CallOrFail(t, echo.CallOptions{
->>>>>>> a287fbff
 					Port:    echo.Port{ServicePort: 80},
 					Scheme:  scheme.HTTP,
 					Address: fmt.Sprintf("custom-gateway.%s.svc.cluster.local", gatewayNs.Name()),
@@ -869,11 +854,7 @@
 				retry.UntilSuccessOrFail(t, func() error {
 					_, err := kubetest.CheckPodsAreReady(kubetest.NewPodFetch(cs, gatewayNs.Name(), "istio=custom-gateway-helm"))
 					return err
-<<<<<<< HEAD
 				}, retry.Timeout(time.Minute*5), retry.Delay(time.Millisecond*500))
-=======
-				}, retry.Timeout(time.Minute*2), retry.Delay(time.Millisecond*500))
->>>>>>> a287fbff
 				_ = t.ConfigIstio().YAML(gatewayNs.Name(), fmt.Sprintf(`apiVersion: networking.istio.io/v1alpha3
 kind: Gateway
 metadata:
@@ -904,13 +885,8 @@
         host: %s
         port:
           number: 80
-<<<<<<< HEAD
-`, apps.PodA[0].Config().ClusterLocalFQDN())).Apply(resource.NoCleanup)
-				apps.PodB[0].CallOrFail(t, echo.CallOptions{
-=======
 `, apps.A.Config().ClusterLocalFQDN())).Apply(resource.NoCleanup)
 				apps.B[0].CallOrFail(t, echo.CallOptions{
->>>>>>> a287fbff
 					Port:    echo.Port{ServicePort: 80},
 					Scheme:  scheme.HTTP,
 					Address: fmt.Sprintf("custom-gateway-helm.%s.svc.cluster.local", gatewayNs.Name()),
@@ -976,13 +952,8 @@
         host: %s
         port:
           number: 80
-<<<<<<< HEAD
-`, apps.PodA[0].Config().ClusterLocalFQDN())).Apply(resource.NoCleanup)
-				apps.PodB[0].CallOrFail(t, echo.CallOptions{
-=======
 `, apps.A.Config().ClusterLocalFQDN())).Apply(resource.NoCleanup)
 				apps.B[0].CallOrFail(t, echo.CallOptions{
->>>>>>> a287fbff
 					Port:    echo.Port{ServicePort: 80},
 					Scheme:  scheme.HTTP,
 					Address: fmt.Sprintf("helm-simple.%s.svc.cluster.local", gatewayNs.Name()),
