//go:build integ
// +build integ

// Copyright Istio Authors
//
// Licensed under the Apache License, Version 2.0 (the "License");
// you may not use this file except in compliance with the License.
// You may obtain a copy of the License at
//
//     http://www.apache.org/licenses/LICENSE-2.0
//
// Unless required by applicable law or agreed to in writing, software
// distributed under the License is distributed on an "AS IS" BASIS,
// WITHOUT WARRANTIES OR CONDITIONS OF ANY KIND, either express or implied.
// See the License for the specific language governing permissions and
// limitations under the License.

package pilot

import (
	"bytes"
	"fmt"
	"net/http"
	"strings"
	"testing"
	"text/template"

	"github.com/Masterminds/sprig/v3"

	"istio.io/istio/pkg/test"
	echoClient "istio.io/istio/pkg/test/echo"
	"istio.io/istio/pkg/test/framework"
	"istio.io/istio/pkg/test/framework/components/echo"
	"istio.io/istio/pkg/test/scopes"
	"istio.io/istio/tests/integration/pilot/common"
)

const localityTemplate = `
apiVersion: networking.istio.io/v1alpha3
kind: ServiceEntry
metadata:
  name: external-service-locality
spec:
  hosts:
  - {{.Host}}
  location: MESH_EXTERNAL
  ports:
  - name: http
    number: 80
    protocol: HTTP
  resolution: {{.Resolution}}
  endpoints:
  - address: {{.Local}}
    locality: region/zone/subzone
  - address: {{.Remote}}
    locality: notregion/notzone/notsubzone
  {{ if ne .NearLocal "" }}
  - address: {{.NearLocal}}
    locality: "nearregion/zone/subzone"
  {{ end }}
---
apiVersion: networking.istio.io/v1alpha3
kind: DestinationRule
metadata:
  name: external-service-locality
spec:
  host: {{.Host}}
  trafficPolicy:
    connectionPool:
      tcp:
        connectTimeout: 250ms
    loadBalancer:
      simple: ROUND_ROBIN
      localityLbSetting:
{{.LocalitySetting | indent 8 }}
    outlierDetection:
      interval: 1s
      baseEjectionTime: 10m
      maxEjectionPercent: 100`

type LocalityInput struct {
	LocalitySetting string
	Host            string
	Resolution      string
	Local           string
	NearLocal       string
	Remote          string
}

const localityFailover = `
failover:
- from: region
  to: nearregion`

const failoverPriority = `
failoverPriority:
- "topology.kubernetes.io/region"
- "topology.kubernetes.io/zone"
- "topology.istio.io/subzone"`

const localityDistribute = `
distribute:
- from: region
  to:
    nearregion: 80
    region: 20`

func TestLocality(t *testing.T) {
	framework.
		NewTest(t).
		Features("traffic.locality").
		RequiresSingleCluster().
		Run(func(t framework.TestContext) {
			destA := apps.B[0]
			destB := apps.C[0]
			destC := apps.Naked[0]
			if !t.Settings().Skip(echo.VM) {
				// TODO do we even need this to be a VM
				destC = apps.VM[0]
			}

			cases := []struct {
				name     string
				input    LocalityInput
				expected map[string]int
			}{
				{
					"Prioritized/CDS",
					LocalityInput{
						LocalitySetting: localityFailover,
						Resolution:      "DNS",
						Local:           destA.Config().Service,
						Remote:          destB.Config().Service,
					},
					expectAllTrafficTo(destA.Config().Service),
				},
				{
					"Prioritized/EDS",
					LocalityInput{
						LocalitySetting: localityFailover,
						Resolution:      "STATIC",
						Local:           destB.Address(),
						Remote:          destA.Address(),
					},
					expectAllTrafficTo(destB.Config().Service),
				},
				{
					"Failover/CDS",
					LocalityInput{
						LocalitySetting: localityFailover,
						Resolution:      "DNS",
						Local:           "fake-should-fail.example.com",
						NearLocal:       destA.Config().Service,
						Remote:          destB.Config().Service,
					},
					expectAllTrafficTo(destA.Config().Service),
				},
				{
					"Failover/EDS",
					LocalityInput{
						LocalitySetting: localityFailover,
						Resolution:      "STATIC",
						Local:           "10.10.10.10",
						NearLocal:       destB.Address(),
						Remote:          destA.Address(),
					},
					expectAllTrafficTo(destB.Config().Service),
				},
				{
					"FailoverPriority/EDS",
					LocalityInput{
						LocalitySetting: failoverPriority,
						Resolution:      "STATIC",
						Local:           destA.Address(),
						NearLocal:       destB.Address(),
						Remote:          destC.Address(),
					},
					expectAllTrafficTo(destA.Config().Service),
				},
				{
					"Distribute/CDS",
					LocalityInput{
						LocalitySetting: localityDistribute,
						Resolution:      "DNS",
						Local:           destB.Config().Service,
						NearLocal:       destA.Config().Service,
						Remote:          "fake-should-fail.example.com",
					},
					map[string]int{
						destA.Config().Service: sendCount * .8,
						destB.Config().Service: sendCount * .2,
					},
				},
				{
					"Distribute/EDS",
					LocalityInput{
						LocalitySetting: localityDistribute,
						Resolution:      "STATIC",
						Local:           destA.Address(),
						NearLocal:       destB.Address(),
						Remote:          "10.10.10.10",
					},
					map[string]int{
						destB.Config().Service: sendCount * .8,
						destA.Config().Service: sendCount * .2,
					},
				},
			}
			for _, tt := range cases {
				t.NewSubTest(tt.name).Run(func(t framework.TestContext) {
					hostname := fmt.Sprintf("%s-fake-locality.example.com", strings.ToLower(strings.ReplaceAll(tt.name, "/", "-")))
					tt.input.Host = hostname
					t.ConfigIstio().YAML(apps.Namespace.Name(), runTemplate(t, localityTemplate, tt.input)).ApplyOrFail(t)
<<<<<<< HEAD
					sendTrafficOrFail(t, apps.PodA[0], hostname, tt.expected)
=======
					sendTrafficOrFail(t, apps.A[0], hostname, tt.expected)
>>>>>>> a287fbff
				})
			}
		})
}

const sendCount = 50

func expectAllTrafficTo(dest string) map[string]int {
	return map[string]int{dest: sendCount}
}

func sendTrafficOrFail(t framework.TestContext, from echo.Instance, host string, expected map[string]int) {
	t.Helper()
	headers := http.Header{}
	headers.Add("Host", host)
	checker := func(resp echoClient.Responses, inErr error) error {
		if inErr != nil {
			return inErr
		}
		got := map[string]int{}
		for _, r := range resp {
			// Hostname will take form of svc-v1-random. We want to extract just 'svc'
			parts := strings.SplitN(r.Hostname, "-", 2)
			if len(parts) < 2 {
				return fmt.Errorf("unexpected hostname: %v", r)
			}
			gotHost := parts[0]
			got[gotHost]++
		}
		scopes.Framework.Infof("Got responses: %+v", got)
		for svc, reqs := range got {
			expect := expected[svc]
			if !common.AlmostEquals(reqs, expect, 3) {
				return fmt.Errorf("unexpected request distribution. Expected: %+v, got: %+v", expected, got)
			}
		}
		return nil
	}
	// This is a hack to remain infrastructure agnostic when running these tests
	// We actually call the host set above not the endpoint we pass
	_ = from.CallOrFail(t, echo.CallOptions{
		To: from,
		Port: echo.Port{
			Name: "http",
		},
		HTTP: echo.HTTP{
			Headers: headers,
		},
		Count: sendCount,
		Check: checker,
	})
}

func runTemplate(t test.Failer, tmpl string, input interface{}) string {
	tt, err := template.New("").Funcs(sprig.TxtFuncMap()).Parse(tmpl)
	if err != nil {
		t.Fatal(err)
	}
	var buf bytes.Buffer
	if err := tt.Execute(&buf, input); err != nil {
		t.Fatal(err)
	}
	return buf.String()
}<|MERGE_RESOLUTION|>--- conflicted
+++ resolved
@@ -211,11 +211,7 @@
 					hostname := fmt.Sprintf("%s-fake-locality.example.com", strings.ToLower(strings.ReplaceAll(tt.name, "/", "-")))
 					tt.input.Host = hostname
 					t.ConfigIstio().YAML(apps.Namespace.Name(), runTemplate(t, localityTemplate, tt.input)).ApplyOrFail(t)
-<<<<<<< HEAD
-					sendTrafficOrFail(t, apps.PodA[0], hostname, tt.expected)
-=======
 					sendTrafficOrFail(t, apps.A[0], hostname, tt.expected)
->>>>>>> a287fbff
 				})
 			}
 		})
