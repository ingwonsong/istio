//go:build integ
// +build integ

// Copyright Istio Authors
//
// Licensed under the Apache License, Version 2.0 (the "License");
// you may not use this file except in compliance with the License.
// You may obtain a copy of the License at
//
//     http://www.apache.org/licenses/LICENSE-2.0
//
// Unless required by applicable law or agreed to in writing, software
// distributed under the License is distributed on an "AS IS" BASIS,
// WITHOUT WARRANTIES OR CONDITIONS OF ANY KIND, either express or implied.
// See the License for the specific language governing permissions and
// limitations under the License.

package pilot

import (
	"fmt"
	"testing"
	"time"

	"istio.io/istio/pkg/test/framework"
	kubecluster "istio.io/istio/pkg/test/framework/components/cluster/kube"
	"istio.io/istio/pkg/test/framework/components/namespace"
	kubetest "istio.io/istio/pkg/test/kube"
	"istio.io/istio/pkg/test/util/retry"
	"istio.io/istio/tests/integration/pilot/common"
)

func TestXFFGateway(t *testing.T) {
	framework.
		NewTest(t).
		Features("traffic.ingress.topology").
		Run(func(t framework.TestContext) {
			gatewayNs := namespace.NewOrFail(t, t, namespace.Config{Prefix: "custom-gateway"})
			injectLabel := `sidecar.istio.io/inject: "true"`
			if len(t.Settings().Revisions.Default()) > 0 {
				injectLabel = fmt.Sprintf(`istio.io/rev: "%v"`, t.Settings().Revisions.Default())
			}

			templateParams := map[string]string{
				"imagePullSecret": t.Settings().Image.PullSecret,
				"injectLabel":     injectLabel,
				"imagePullPolicy": t.Settings().Image.PullPolicy,
			}

			// we only apply to config clusters
			t.ConfigIstio().Eval(gatewayNs.Name(), templateParams, `apiVersion: v1
kind: Service
metadata:
  name: custom-gateway
  labels:
    istio: ingressgateway
spec:
  ports:
  - port: 80
    targetPort: 8080
    name: http
  selector:
    istio: ingressgateway
---
apiVersion: apps/v1
kind: Deployment
metadata:
  name: custom-gateway
spec:
  selector:
    matchLabels:
      istio: ingressgateway
  template:
    metadata:
      annotations:
        inject.istio.io/templates: gateway
        proxy.istio.io/config: |
          gatewayTopology:
            numTrustedProxies: 2
      labels:
        istio: ingressgateway
        {{ .injectLabel }}
    spec:
      {{- if ne .imagePullSecret "" }}
      imagePullSecrets:
      - name: {{ .imagePullSecret }}
      {{- end }}
      containers:
      - name: istio-proxy
        image: auto
        imagePullPolicy: {{ .imagePullPolicy }}
---
`).ApplyOrFail(t)
			cs := t.Clusters().Default().(*kubecluster.Cluster)
			retry.UntilSuccessOrFail(t, func() error {
				_, err := kubetest.CheckPodsAreReady(kubetest.NewPodFetch(cs, gatewayNs.Name(), "istio=ingressgateway"))
				return err
<<<<<<< HEAD
			}, retry.Timeout(time.Minute*5), retry.Delay(time.Second))
			for _, tt := range common.XFFGatewayCase(apps, fmt.Sprintf("custom-gateway.%s.svc.cluster.local", gatewayNs.Name())) {
=======
			}, retry.Timeout(time.Minute*2), retry.Delay(time.Second))
			for _, tt := range common.XFFGatewayCase(&apps, fmt.Sprintf("custom-gateway.%s.svc.cluster.local", gatewayNs.Name())) {
>>>>>>> a287fbff
				tt.Run(t, apps.Namespace.Name())
			}
		})
}<|MERGE_RESOLUTION|>--- conflicted
+++ resolved
@@ -95,13 +95,8 @@
 			retry.UntilSuccessOrFail(t, func() error {
 				_, err := kubetest.CheckPodsAreReady(kubetest.NewPodFetch(cs, gatewayNs.Name(), "istio=ingressgateway"))
 				return err
-<<<<<<< HEAD
 			}, retry.Timeout(time.Minute*5), retry.Delay(time.Second))
-			for _, tt := range common.XFFGatewayCase(apps, fmt.Sprintf("custom-gateway.%s.svc.cluster.local", gatewayNs.Name())) {
-=======
-			}, retry.Timeout(time.Minute*2), retry.Delay(time.Second))
 			for _, tt := range common.XFFGatewayCase(&apps, fmt.Sprintf("custom-gateway.%s.svc.cluster.local", gatewayNs.Name())) {
->>>>>>> a287fbff
 				tt.Run(t, apps.Namespace.Name())
 			}
 		})
