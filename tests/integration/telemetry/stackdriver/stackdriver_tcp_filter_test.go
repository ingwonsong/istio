//go:build integ
// +build integ

// Copyright Istio Authors. All Rights Reserved.
//
// Licensed under the Apache License, Version 2.0 (the "License");
// you may not use this file except in compliance with the License.
// You may obtain a copy of the License at
//
//     http://www.apache.org/licenses/LICENSE-2.0
//
// Unless required by applicable law or agreed to in writing, software
// distributed under the License is distributed on an "AS IS" BASIS,
// WITHOUT WARRANTIES OR CONDITIONS OF ANY KIND, either express or implied.
// See the License for the specific language governing permissions and
// limitations under the License.

package stackdriver

import (
	"context"
	"path/filepath"
	"testing"

	"golang.org/x/sync/errgroup"

	"istio.io/istio/pkg/test/env"
	"istio.io/istio/pkg/test/framework"
	"istio.io/istio/pkg/test/framework/components/echo"
	"istio.io/istio/pkg/test/framework/components/stackdriver"
	"istio.io/istio/pkg/test/util/retry"
	"istio.io/istio/tests/integration/telemetry"
)

const (
	tcpServerConnectionCount = "tests/integration/telemetry/stackdriver/testdata/server_tcp_connection_count.json.tmpl"
	tcpClientConnectionCount = "tests/integration/telemetry/stackdriver/testdata/client_tcp_connection_count.json.tmpl"
	tcpServerLogEntry        = "tests/integration/telemetry/stackdriver/testdata/tcp_server_access_log.json.tmpl"
)

// TestTCPStackdriverMonitoring verifies that stackdriver TCP filter works.
func TestTCPStackdriverMonitoring(t *testing.T) {
	framework.NewTest(t).
		Features("observability.telemetry.stackdriver").
		Run(func(t framework.TestContext) {
			g, _ := errgroup.WithContext(context.Background())
			for _, cltInstance := range Clt {
				cltInstance := cltInstance
				g.Go(func() error {
					err := retry.UntilSuccess(func() error {
						_, err := cltInstance.Call(echo.CallOptions{
							To: Srv,
							Port: echo.Port{
								Name: "tcp",
							},
							Count: telemetry.RequestCountMultipler * Srv.WorkloadsOrFail(t).Len(),
							Retry: echo.Retry{
								NoRetry: true,
							},
						})
						if err != nil {
							return err
						}
						t.Logf("Validating Telemetry for Cluster %v", cltInstance.Config().Cluster.Name())
						clName := cltInstance.Config().Cluster.Name()
						trustDomain := telemetry.GetTrustDomain(cltInstance.Config().Cluster, Ist.Settings().SystemNamespace)
						if err := ValidateMetrics(t, filepath.Join(env.IstioSrc, tcpServerConnectionCount),
							filepath.Join(env.IstioSrc, tcpClientConnectionCount), clName, trustDomain); err != nil {
							return err
						}
<<<<<<< HEAD
						t.Logf("TCP Metrics validated")
						if err := ValidateLogs(t, filepath.Join(env.IstioSrc, tcpServerLogEntry), clName,
							trustDomain, stackdriver.ServerAccessLog); err != nil {
=======
						if err := ValidateLogs(t, filepath.Join(env.IstioSrc, tcpServerLogEntry), clName, trustDomain, stackdriver.ServerAccessLog); err != nil {
>>>>>>> 185d5259
							return err
						}
						t.Logf("TCP Logs validated")
						return nil
					}, retry.Delay(framework.TelemetryRetryDelay), retry.Timeout(framework.TelemetryRetryTimeout))
					if err != nil {
						return err
					}
					return nil
				})
			}
			if err := g.Wait(); err != nil {
				t.Fatalf("test failed: %v", err)
			}
		})
}<|MERGE_RESOLUTION|>--- conflicted
+++ resolved
@@ -68,13 +68,8 @@
 							filepath.Join(env.IstioSrc, tcpClientConnectionCount), clName, trustDomain); err != nil {
 							return err
 						}
-<<<<<<< HEAD
 						t.Logf("TCP Metrics validated")
-						if err := ValidateLogs(t, filepath.Join(env.IstioSrc, tcpServerLogEntry), clName,
-							trustDomain, stackdriver.ServerAccessLog); err != nil {
-=======
 						if err := ValidateLogs(t, filepath.Join(env.IstioSrc, tcpServerLogEntry), clName, trustDomain, stackdriver.ServerAccessLog); err != nil {
->>>>>>> 185d5259
 							return err
 						}
 						t.Logf("TCP Logs validated")
