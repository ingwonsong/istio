// Copyright Istio Authors
//
// Licensed under the Apache License, Version 2.0 (the "License");
// you may not use this file except in compliance with the License.
// You may obtain a copy of the License at
//
//     http://www.apache.org/licenses/LICENSE-2.0
//
// Unless required by applicable law or agreed to in writing, software
// distributed under the License is distributed on an "AS IS" BASIS,
// WITHOUT WARRANTIES OR CONDITIONS OF ANY KIND, either express or implied.
// See the License for the specific language governing permissions and
// limitations under the License.

//go:build integ
// +build integ

package stackdriver

import (
	"encoding/json"
	"fmt"
	"net/http"
	"os"
	"path/filepath"
	"sort"

	"cloud.google.com/go/compute/metadata"
	"google.golang.org/genproto/googleapis/devtools/cloudtrace/v1"
	loggingpb "google.golang.org/genproto/googleapis/logging/v2"
	monitoring "google.golang.org/genproto/googleapis/monitoring/v3"
	"google.golang.org/protobuf/proto"

	"istio.io/istio/pilot/pkg/util/sets"
	"istio.io/istio/pkg/config/protocol"
	"istio.io/istio/pkg/test"
	"istio.io/istio/pkg/test/env"
	"istio.io/istio/pkg/test/framework"
	"istio.io/istio/pkg/test/framework/components/echo"
	"istio.io/istio/pkg/test/framework/components/echo/deployment"
	"istio.io/istio/pkg/test/framework/components/echo/match"
	"istio.io/istio/pkg/test/framework/components/gcemetadata"
	"istio.io/istio/pkg/test/framework/components/istio"
	"istio.io/istio/pkg/test/framework/components/namespace"
	"istio.io/istio/pkg/test/framework/components/stackdriver"
	"istio.io/istio/pkg/test/framework/resource"
	"istio.io/istio/pkg/test/scopes"
	"istio.io/istio/pkg/test/util/tmpl"
	"istio.io/istio/pkg/util/protomarshal"
	"istio.io/istio/tests/integration/telemetry"
)

const (
	stackdriverBootstrapOverride = "tests/integration/telemetry/stackdriver/testdata/custom_bootstrap.yaml.tmpl"
	serverRequestCount           = "tests/integration/telemetry/stackdriver/testdata/server_request_count.json.tmpl"
	clientRequestCount           = "tests/integration/telemetry/stackdriver/testdata/client_request_count.json.tmpl"
	serverLogEntry               = "tests/integration/telemetry/stackdriver/testdata/server_access_log.json.tmpl"
	sdBootstrapConfigMap         = "stackdriver-bootstrap-config"

<<<<<<< HEAD
	GcrProjectIDENV     = "GCR_PROJECT_ID"
	ControlPlaneENV     = "CONTROL_PLANE"
	managedControlPlane = "MANAGED"
=======
	FakeGCEMetadataServerValues = `
  defaultConfig:
    proxyMetadata:
      GCE_METADATA_HOST: `
>>>>>>> 185d5259
)

var (
	Ist        istio.Instance
	EchoNsInst namespace.Instance
	GCEInst    gcemetadata.Instance
	SDInst     stackdriver.Instance
	Srv        echo.Instances
	Clt        echo.Instances
)

func TestSetup(ctx resource.Context) (err error) {
	EchoNsInst, err = namespace.New(ctx, namespace.Config{
		Prefix: "istio-echo",
		Inject: true,
	})
	if err != nil {
		return
	}

	SDInst, err = stackdriver.New(ctx, stackdriver.Config{})
	if err != nil {
		return
	}

	err = ctx.ConfigKube().EvalFile(map[string]interface{}{
		"StackdriverAddress": SDInst.Address(),
		"EchoNamespace":      EchoNsInst.Name(),
		"UseRealSD":          stackdriver.UseRealStackdriver(),
	}, filepath.Join(env.IstioSrc, stackdriverBootstrapOverride)).Apply(EchoNsInst.Name())
	if err != nil {
		return
	}

	builder := deployment.New(ctx)
	for _, cls := range ctx.Clusters() {
		clName := cls.Name()
		builder.
			WithConfig(echo.Config{
				Service:   fmt.Sprintf("clt-%s", clName),
				Cluster:   cls,
				Namespace: EchoNsInst,
				Subsets: []echo.SubsetConfig{
					{
						Annotations: map[echo.Annotation]*echo.AnnotationValue{
							echo.SidecarBootstrapOverride: {
								Value: sdBootstrapConfigMap,
							},
						},
					},
				},
			}).
			WithConfig(echo.Config{
				Service:   "srv",
				Cluster:   cls,
				Namespace: EchoNsInst,
				Ports: []echo.Port{
					{
						Name:     "grpc",
						Protocol: protocol.GRPC,
						// We use a port > 1024 to not require root
						WorkloadPort: 7070,
					},
					{
						Name:     "http",
						Protocol: protocol.HTTP,
						// We use a port > 1024 to not require root
						WorkloadPort: 8888,
					},
					{
						Name:     "tcp",
						Protocol: protocol.TCP,
						// We use a port > 1024 to not require root
						WorkloadPort: 9000,
					},
				},
				Subsets: []echo.SubsetConfig{
					{
						Annotations: map[echo.Annotation]*echo.AnnotationValue{
							echo.SidecarBootstrapOverride: {
								Value: sdBootstrapConfigMap,
							},
						},
					},
				},
			})
	}
	echos, err := builder.Build()
	if err != nil {
		return
	}
	Clt = match.ServicePrefix("clt").GetMatches(echos)
	Srv = match.Service("srv").GetMatches(echos)
	return nil
}

// send both a grpc and http requests (http with forced tracing).
func SendTraffic(cltInstance echo.Instance, headers http.Header, onlyTCP bool) error {
	callCount := telemetry.RequestCountMultipler * Srv.MustWorkloads().Len()
	//  All server instance have same names, so setting target as srv[0].
	// Sending the number of total request same as number of servers, so that load balancing gets a chance to send request to all the clusters.
	if onlyTCP {
		_, err := cltInstance.Call(echo.CallOptions{
			To: Srv,
			Port: echo.Port{
				Name: "tcp",
			},
			Count: callCount,
			Retry: echo.Retry{
				NoRetry: true,
			},
		})
		return err
	}
	grpcOpts := echo.CallOptions{
		To: Srv,
		Port: echo.Port{
			Name: "grpc",
		},
		Count: callCount,
		Retry: echo.Retry{
			NoRetry: true,
		},
	}
	// an HTTP request with forced tracing
	httpOpts := echo.CallOptions{
		To: Srv,
		Port: echo.Port{
			Name: "http",
		},
		HTTP: echo.HTTP{
			Headers: headers,
		},
		Count: callCount,
		Retry: echo.Retry{
			NoRetry: true,
		},
	}
	if _, err := cltInstance.Call(grpcOpts); err != nil {
		return err
	}
	if _, err := cltInstance.Call(httpOpts); err != nil {
		return err
	}
	return nil
}

func ValidateMetrics(t framework.TestContext, serverReqCount, clientReqCount, clName, trustDomain string) error {
	t.Helper()

	var wantClient, wantServer monitoring.TimeSeries
	if err := unmarshalFromTemplateFile(serverReqCount, &wantServer, clName, trustDomain); err != nil {
		return fmt.Errorf("metrics: error generating wanted server request: %v", err)
	}
	if err := unmarshalFromTemplateFile(clientReqCount, &wantClient, clName, trustDomain); err != nil {
		return fmt.Errorf("metrics: error generating wanted client request: %v", err)
	}

	// Traverse all time series received and compare with expected client and server time series.
	ts, err := SDInst.ListTimeSeries(EchoNsInst.Name())
	if err != nil {
		return fmt.Errorf("metrics: error getting time-series from Stackdriver: %v", err)
	}

	t.Logf("number of timeseries: %v", len(ts))
	var gotServer, gotClient bool
	for _, tt := range ts {
		if tt == nil {
			continue
		}
		if tt.Metric.Type != wantClient.Metric.Type && tt.Metric.Type != wantServer.Metric.Type {
			continue
		}
		if proto.Equal(tt, &wantServer) {
			gotServer = true
		}
		if proto.Equal(tt, &wantClient) {
			gotClient = true
		}
	}
	if !gotServer {
		LogMetricsDiff(t, &wantServer, ts)
		return fmt.Errorf("metrics: did not get expected metrics for cluster %s", clName)
	}
	if !gotClient {
		LogMetricsDiff(t, &wantClient, ts)
		return fmt.Errorf("metrics: did not get expected metrics for cluster %s", clName)
	}
	return nil
}

func unmarshalFromTemplateFile(file string, out proto.Message, clName, trustDomain string) error {
	templateFile, err := os.ReadFile(file)
	if err != nil {
		return err
	}
	// TODO: replace with reading from meshConfig
	projectID, controlPlane := os.Getenv(GcrProjectIDENV), os.Getenv(ControlPlaneENV)
	if projectID == "" {
		scopes.Framework.Warn("projectID is empty from env\n")
	}
	if controlPlane == managedControlPlane {
		trustDomain = fmt.Sprintf("%s.svc.id.goog", projectID)
	}

	resource, err := tmpl.Evaluate(string(templateFile), map[string]interface{}{
		"EchoNamespace": EchoNsInst.Name(),
		"ClusterName":   clName,
		"TrustDomain":   trustDomain,
		"OnGCE":         metadata.OnGCE(),
	})
	if err != nil {
		return err
	}
	return protomarshal.Unmarshal([]byte(resource), out)
}

func ConditionallySetupMetadataServer(ctx resource.Context) (err error) {
	// TODO: this looks at the machine the node is running on. This would not work if the host and test
	// cluster differ.
	if !metadata.OnGCE() {
		scopes.Framework.Infof("Not on GCE, setup fake GCE metadata server")
		if GCEInst, err = gcemetadata.New(ctx, gcemetadata.Config{}); err != nil {
			return
		}
	} else {
		scopes.Framework.Infof("On GCE, setup fake GCE metadata server")
	}
	return nil
}

func ValidateLogs(t test.Failer, srvLogEntry, clName, trustDomain string, filter stackdriver.LogType) error {
	var wantLog loggingpb.LogEntry
	if err := unmarshalFromTemplateFile(srvLogEntry, &wantLog, clName, trustDomain); err != nil {
		return fmt.Errorf("logs: failed to parse wanted log entry: %v", err)
	}
	return ValidateLogEntry(t, &wantLog, filter)
}

func ValidateLogEntry(t test.Failer, want *loggingpb.LogEntry, filter stackdriver.LogType) error {
	// Traverse all log entries received and compare with expected server log entry.
	entries, err := SDInst.ListLogEntries(filter, EchoNsInst.Name())
	if err != nil {
		return fmt.Errorf("logs: failed to get received log entries: %v", err)
	}

	for _, l := range entries {
		l.Trace = ""
		l.SpanId = ""
		if proto.Equal(l, want) {
			return nil
		}
	}
	LogAccessLogsDiff(t, want, entries)
	return fmt.Errorf("logs: did not get expected log entry")
}

func LogAccessLogsDiff(t test.Failer, wantRaw *loggingpb.LogEntry, entries []*loggingpb.LogEntry) {
	query := normalizeLogs(wantRaw)
	existing := []map[string]string{}
	for _, e := range entries {
		existing = append(existing, normalizeLogs(e))
	}
	logDiff(t, "access log", query, existing)
}

func LogTraceDiff(t test.Failer, wantRaw *cloudtrace.Trace, entries []*cloudtrace.Trace) {
	query := normalizeTrace(wantRaw)
	existing := []map[string]string{}
	for _, e := range entries {
		existing = append(existing, normalizeTrace(e))
	}
	logDiff(t, "trace", query, existing)
}

func LogMetricsDiff(t test.Failer, wantRaw *monitoring.TimeSeries, entries []*monitoring.TimeSeries) {
	query := normalizeMetrics(wantRaw)
	existing := []map[string]string{}
	for _, e := range entries {
		existing = append(existing, normalizeMetrics(e))
	}
	logDiff(t, "metrics", query, existing)
}

func logDiff(t test.Failer, tp string, query map[string]string, entries []map[string]string) {
	if len(entries) == 0 {
		t.Logf("no %v entries found", tp)
		return
	}
	allMismatches := []map[string]string{}
	seen := sets.NewSet()
	for _, s := range entries {
		b, _ := json.Marshal(s)
		ss := string(b)
		if seen.Contains(ss) {
			continue
		}
		seen.Insert(ss)
		misMatched := map[string]string{}
		for k, want := range query {
			got := s[k]
			if want != got {
				misMatched[k] = got
			}
		}
		if len(misMatched) == 0 {
			continue
		}
		allMismatches = append(allMismatches, misMatched)
	}
	if len(allMismatches) == 0 {
		t.Log("no diff found")
		return
	}
	t.Logf("query for %s returned %d entries (%d distinct), but none matched our query exactly.", tp, len(entries), len(seen))
	sort.Slice(allMismatches, func(i, j int) bool {
		return len(allMismatches[i]) < len(allMismatches[j])
	})
	for i, m := range allMismatches {
		t.Logf("Entry %d)", i)
		missing := []string{}
		for k, v := range m {
			if v == "" {
				missing = append(missing, k)
			} else {
				t.Logf("  for label %q, wanted %q but got %q", k, query[k], v)
			}
		}
		if len(missing) > 0 {
			t.Logf("  missing labels: %v", missing)
		}
	}
}

func normalizeLogs(l *loggingpb.LogEntry) map[string]string {
	r := map[string]string{}
	if l.HttpRequest != nil {
		r["http.RequestMethod"] = l.HttpRequest.RequestMethod
		r["http.RequestUrl"] = l.HttpRequest.RequestUrl
		r["http.RequestSize"] = fmt.Sprint(l.HttpRequest.RequestSize)
		r["http.Status"] = fmt.Sprint(l.HttpRequest.Status)
		r["http.ResponseSize"] = fmt.Sprint(l.HttpRequest.ResponseSize)
		r["http.UserAgent"] = l.HttpRequest.UserAgent
		r["http.RemoteIp"] = l.HttpRequest.RemoteIp
		r["http.ServerIp"] = l.HttpRequest.ServerIp
		r["http.Referer"] = l.HttpRequest.Referer
		r["http.Latency"] = fmt.Sprint(l.HttpRequest.Latency)
		r["http.CacheLookup"] = fmt.Sprint(l.HttpRequest.CacheLookup)
		r["http.CacheHit"] = fmt.Sprint(l.HttpRequest.CacheHit)
		r["http.CacheValidatedWithOriginServer"] = fmt.Sprint(l.HttpRequest.CacheValidatedWithOriginServer)
		r["http.CacheFillBytes"] = fmt.Sprint(l.HttpRequest.CacheFillBytes)
		r["http.Protocol"] = l.HttpRequest.Protocol
	}
	for k, v := range l.Labels {
		r["labels."+k] = v
	}
	r["traceSampled"] = fmt.Sprint(l.TraceSampled)
	return r
}

func normalizeMetrics(l *monitoring.TimeSeries) map[string]string {
	r := map[string]string{}
	for k, v := range l.Metric.Labels {
		r["metric.labels."+k] = v
	}
	r["metric.type"] = l.Metric.Type
	return r
}

func normalizeTrace(l *cloudtrace.Trace) map[string]string {
	r := map[string]string{}
	r["projectId"] = l.ProjectId
	for i, s := range l.Spans {
		for k, v := range s.Labels {
			r[fmt.Sprintf("span[%d-%s].%s", i, s.Name, k)] = v
		}
	}
	return r
}<|MERGE_RESOLUTION|>--- conflicted
+++ resolved
@@ -57,16 +57,14 @@
 	serverLogEntry               = "tests/integration/telemetry/stackdriver/testdata/server_access_log.json.tmpl"
 	sdBootstrapConfigMap         = "stackdriver-bootstrap-config"
 
-<<<<<<< HEAD
-	GcrProjectIDENV     = "GCR_PROJECT_ID"
-	ControlPlaneENV     = "CONTROL_PLANE"
-	managedControlPlane = "MANAGED"
-=======
 	FakeGCEMetadataServerValues = `
   defaultConfig:
     proxyMetadata:
       GCE_METADATA_HOST: `
->>>>>>> 185d5259
+
+	GcrProjectIDENV     = "GCR_PROJECT_ID"
+	ControlPlaneENV     = "CONTROL_PLANE"
+	managedControlPlane = "MANAGED"
 )
 
 var (
