--- conflicted
+++ resolved
@@ -274,7 +274,6 @@
 	if err != nil {
 		return err
 	}
-<<<<<<< HEAD
 	// TODO: replace with reading from meshConfig
 	projectID, controlPlane := os.Getenv(GcrProjectIDENV), os.Getenv(ControlPlaneENV)
 	if projectID == "" {
@@ -284,10 +283,7 @@
 		trustDomain = fmt.Sprintf("%s.svc.id.goog", projectID)
 	}
 
-	resource, err := tmpl.Evaluate(string(templateFile), map[string]interface{}{
-=======
 	resource, err := tmpl.Evaluate(string(templateFile), map[string]any{
->>>>>>> 6e8ad119
 		"EchoNamespace": EchoNsInst.Name(),
 		"ClusterName":   clName,
 		"TrustDomain":   trustDomain,
