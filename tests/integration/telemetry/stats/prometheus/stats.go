--- conflicted
+++ resolved
@@ -109,15 +109,11 @@
 							return err
 						}
 						c := cltInstance.Config().Cluster
-<<<<<<< HEAD
-						sourceQuery, destinationQuery, appQuery := buildQuery(c.Name())
-=======
 						sourceCluster := "Kubernetes"
 						if len(t.AllClusters()) > 1 {
 							sourceCluster = c.Name()
 						}
 						sourceQuery, destinationQuery, appQuery := buildQuery(sourceCluster)
->>>>>>> 185d5259
 						prom := GetPromInstance()
 						// Query client side metrics
 						if _, err := prom.QuerySum(c, sourceQuery); err != nil {
@@ -189,15 +185,11 @@
 							return err
 						}
 						c := cltInstance.Config().Cluster
-<<<<<<< HEAD
-						destinationQuery := buildTCPQuery(c.Name())
-=======
 						sourceCluster := "Kubernetes"
 						if len(t.AllClusters()) > 1 {
 							sourceCluster = c.Name()
 						}
 						destinationQuery := buildTCPQuery(sourceCluster)
->>>>>>> 185d5259
 						if _, err := GetPromInstance().Query(c, destinationQuery); err != nil {
 							util.PromDiff(t, promInst, c, destinationQuery)
 							return err
