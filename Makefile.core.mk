## Copyright Istio Authors
##
## Licensed under the Apache License, Version 2.0 (the "License");
## you may not use this file except in compliance with the License.
## You may obtain a copy of the License at
##
##     http://www.apache.org/licenses/LICENSE-2.0
##
## Unless required by applicable law or agreed to in writing, software
## distributed under the License is distributed on an "AS IS" BASIS,
## WITHOUT WARRANTIES OR CONDITIONS OF ANY KIND, either express or implied.
## See the License for the specific language governing permissions and
## limitations under the License.

#-----------------------------------------------------------------------------
# Global Variables
#-----------------------------------------------------------------------------
ISTIO_GO := $(shell dirname $(realpath $(lastword $(MAKEFILE_LIST))))
export ISTIO_GO
SHELL := /bin/bash -o pipefail

export VERSION ?= 1.15-dev

# Base version of Istio image to use
BASE_VERSION ?= master-2022-05-05T19-01-00

export GO111MODULE ?= on
export GOPROXY ?= https://proxy.golang.org
export GOSUMDB ?= sum.golang.org

# If GOPATH is not set by the env, set it to a sane value
GOPATH ?= $(shell cd ${ISTIO_GO}/../../..; pwd)
export GOPATH

# If GOPATH is made up of several paths, use the first one for our targets in this Makefile
GO_TOP := $(shell echo ${GOPATH} | cut -d ':' -f1)
export GO_TOP

GO ?= go

GOARCH_LOCAL := $(TARGET_ARCH)
GOOS_LOCAL := $(TARGET_OS)

#-----------------------------------------------------------------------------
# Output control
#-----------------------------------------------------------------------------
# Invoke make VERBOSE=1 to enable echoing of the command being executed
export VERBOSE ?= 0
# Place the variable Q in front of a command to control echoing of the command being executed.
Q = $(if $(filter 1,$VERBOSE),,@)
# Use the variable H to add a header (equivalent to =>) to informational output
H = $(shell printf "\033[34;1m=>\033[0m")

ifeq ($(origin DEBUG), undefined)
  BUILDTYPE_DIR:=release
else ifeq ($(DEBUG),0)
  BUILDTYPE_DIR:=release
else
  BUILDTYPE_DIR:=debug
  export GCFLAGS:=all=-N -l
  $(info $(H) Build with debugger information)
endif

# Optional file including user-specific settings (HUB, TAG, etc)
-include .istiorc.mk

# Environment for tests, the directory containing istio and deps binaries.
# Typically same as GOPATH/bin, so tests work seemlessly with IDEs.

export ISTIO_BIN=$(GOBIN)
# Using same package structure as pkg/

# If we are running in the Linux build container on non Linux hosts, we add the
# linux binaries to the build dependencies, BUILD_DEPS, which can be added to other targets
# that would need the Linux binaries (ex. tests).
BUILD_DEPS:=
ifeq ($(IN_BUILD_CONTAINER),1)
  ifneq ($(GOOS_LOCAL),"linux")
    BUILD_DEPS += build-linux
  endif
endif

export ARTIFACTS ?= $(TARGET_OUT)
export JUNIT_OUT ?= $(ARTIFACTS)/junit.xml
export REPO_ROOT := $(shell git rev-parse --show-toplevel)

# Make directories needed by the build system
$(shell mkdir -p $(TARGET_OUT_LINUX))
$(shell mkdir -p $(TARGET_OUT_LINUX)/logs)
$(shell mkdir -p $(dir $(JUNIT_OUT)))

# Need seperate target for init:
$(TARGET_OUT):
	@mkdir -p $@

# scratch dir: this shouldn't be simply 'docker' since that's used for docker.save to store tar.gz files
ISTIO_DOCKER:=${TARGET_OUT_LINUX}/docker_temp

# scratch dir for building isolated images. Please don't remove it again - using
# ISTIO_DOCKER results in slowdown, all files (including multiple copies of envoy) will be
# copied to the docker temp container - even if you add only a tiny file, >1G of data will
# be copied, for each docker image.
DOCKER_BUILD_TOP:=${TARGET_OUT_LINUX}/docker_build
DOCKERX_BUILD_TOP:=${TARGET_OUT_LINUX}/dockerx_build

# dir where tar.gz files from docker.save are stored
ISTIO_DOCKER_TAR:=${TARGET_OUT_LINUX}/release/docker

# Populate the git version for istio/proxy (i.e. Envoy)
ifeq ($(PROXY_REPO_SHA),)
  export PROXY_REPO_SHA:=$(shell grep PROXY_REPO_SHA istio.deps  -A 4 | grep lastStableSHA | cut -f 4 -d '"')
endif

# Envoy binary variables Keep the default URLs up-to-date with the latest push from istio/proxy.

export ISTIO_ENVOY_BASE_URL ?= https://storage.googleapis.com/istio-build/proxy

# Use envoy as the sidecar by default
export SIDECAR ?= envoy

# OS-neutral vars. These currently only work for linux.
export ISTIO_ENVOY_VERSION ?= ${PROXY_REPO_SHA}
export ISTIO_ENVOY_DEBUG_URL ?= $(ISTIO_ENVOY_BASE_URL)/envoy-debug-$(ISTIO_ENVOY_VERSION).tar.gz
export ISTIO_ENVOY_CENTOS_DEBUG_URL ?= $(ISTIO_ENVOY_BASE_URL)/envoy-centos-debug-$(ISTIO_ENVOY_VERSION).tar.gz
export ISTIO_ENVOY_RELEASE_URL ?= $(ISTIO_ENVOY_BASE_URL)/envoy-alpha-$(ISTIO_ENVOY_VERSION).tar.gz
export ISTIO_ENVOY_CENTOS_RELEASE_URL ?= $(ISTIO_ENVOY_BASE_URL)/envoy-centos-alpha-$(ISTIO_ENVOY_VERSION).tar.gz

# Envoy Linux vars.
export ISTIO_ENVOY_LINUX_VERSION ?= ${ISTIO_ENVOY_VERSION}
export ISTIO_ENVOY_LINUX_DEBUG_URL ?= ${ISTIO_ENVOY_DEBUG_URL}
export ISTIO_ENVOY_LINUX_RELEASE_URL ?= ${ISTIO_ENVOY_RELEASE_URL}
# Variables for the extracted debug/release Envoy artifacts.
export ISTIO_ENVOY_LINUX_DEBUG_DIR ?= ${TARGET_OUT_LINUX}/debug
export ISTIO_ENVOY_LINUX_DEBUG_NAME ?= envoy-debug-${ISTIO_ENVOY_LINUX_VERSION}
export ISTIO_ENVOY_LINUX_DEBUG_PATH ?= ${ISTIO_ENVOY_LINUX_DEBUG_DIR}/${ISTIO_ENVOY_LINUX_DEBUG_NAME}
export ISTIO_ENVOY_CENTOS_LINUX_DEBUG_NAME ?= envoy-centos-debug-${ISTIO_ENVOY_LINUX_VERSION}
export ISTIO_ENVOY_CENTOS_LINUX_DEBUG_PATH ?= ${ISTIO_ENVOY_LINUX_DEBUG_DIR}/${ISTIO_ENVOY_CENTOS_LINUX_DEBUG_NAME}

export ISTIO_ENVOY_LINUX_RELEASE_DIR ?= ${TARGET_OUT_LINUX}/release
export ISTIO_ENVOY_LINUX_RELEASE_NAME ?= ${SIDECAR}-${ISTIO_ENVOY_VERSION}
export ISTIO_ENVOY_LINUX_RELEASE_PATH ?= ${ISTIO_ENVOY_LINUX_RELEASE_DIR}/${ISTIO_ENVOY_LINUX_RELEASE_NAME}
export ISTIO_ENVOY_CENTOS_LINUX_RELEASE_NAME ?= envoy-centos-${ISTIO_ENVOY_LINUX_VERSION}
export ISTIO_ENVOY_CENTOS_LINUX_RELEASE_PATH ?= ${ISTIO_ENVOY_LINUX_RELEASE_DIR}/${ISTIO_ENVOY_CENTOS_LINUX_RELEASE_NAME}

# Envoy macOS vars.
# TODO Change url when official envoy release for macOS is available
export ISTIO_ENVOY_MACOS_VERSION ?= 1.0.2
export ISTIO_ENVOY_MACOS_RELEASE_URL ?= https://github.com/istio/proxy/releases/download/${ISTIO_ENVOY_MACOS_VERSION}/istio-proxy-${ISTIO_ENVOY_MACOS_VERSION}-macos.tar.gz
# Variables for the extracted debug/release Envoy artifacts.
export ISTIO_ENVOY_MACOS_RELEASE_DIR ?= ${TARGET_OUT}/release
export ISTIO_ENVOY_MACOS_RELEASE_NAME ?= envoy-${ISTIO_ENVOY_MACOS_VERSION}
export ISTIO_ENVOY_MACOS_RELEASE_PATH ?= ${ISTIO_ENVOY_MACOS_RELEASE_DIR}/${ISTIO_ENVOY_MACOS_RELEASE_NAME}

# Allow user-override envoy bootstrap config path.
export ISTIO_ENVOY_BOOTSTRAP_CONFIG_PATH ?= ${ISTIO_GO}/tools/packaging/common/envoy_bootstrap.json
export ISTIO_ENVOY_BOOTSTRAP_CONFIG_DIR = $(dir ${ISTIO_ENVOY_BOOTSTRAP_CONFIG_PATH})

# If the hub is not explicitly set, use default to istio.
HUB ?=istio
ifeq ($(HUB),)
  $(error "HUB cannot be empty")
endif

# For dockerx builds, allow HUBS which is a space seperated list of hubs. Default to HUB.
HUBS ?= $(HUB)

# If tag not explicitly set in users' .istiorc.mk or command line, default to the git sha.
TAG ?= $(shell git rev-parse --verify HEAD)
ifeq ($(TAG),)
  $(error "TAG cannot be empty")
endif

VARIANT :=
ifeq ($(VARIANT),)
  TAG_VARIANT:=${TAG}
else
  TAG_VARIANT:=${TAG}-${VARIANT}
endif

PULL_POLICY ?= IfNotPresent
ifeq ($(TAG),latest)
  PULL_POLICY = Always
endif
ifeq ($(PULL_POLICY),)
  $(error "PULL_POLICY cannot be empty")
endif

include tools/proto/proto.mk

.PHONY: default
default: init build test

.PHONY: init
# Downloads envoy, based on the SHA defined in the base pilot Dockerfile
init: $(TARGET_OUT)/istio_is_init
	@mkdir -p ${TARGET_OUT}/logs
	@mkdir -p ${TARGET_OUT}/release

# I tried to make this dependent on what I thought was the appropriate
# lock file, but it caused the rule for that file to get run (which
# seems to be about obtaining a new version of the 3rd party libraries).
$(TARGET_OUT)/istio_is_init: bin/init.sh istio.deps | $(TARGET_OUT)
	@# Add a retry, as occasionally we see transient connection failures to GCS
	@# Like `curl: (56) OpenSSL SSL_read: SSL_ERROR_SYSCALL, errno 104`
	TARGET_OUT=$(TARGET_OUT) ISTIO_BIN=$(ISTIO_BIN) GOOS_LOCAL=$(GOOS_LOCAL) bin/retry.sh SSL_ERROR_SYSCALL bin/init.sh
	touch $(TARGET_OUT)/istio_is_init

# init.sh downloads envoy and webassembly plugins
${TARGET_OUT}/${SIDECAR}: init
${ISTIO_ENVOY_LINUX_DEBUG_PATH}: init
${ISTIO_ENVOY_LINUX_RELEASE_PATH}: init
${ISTIO_ENVOY_MACOS_RELEASE_PATH}: init

# Pull dependencies, based on the checked in Gopkg.lock file.
# Developers must manually run `dep ensure` if adding new deps
depend: init | $(TARGET_OUT)

DIRS_TO_CLEAN := $(TARGET_OUT)
DIRS_TO_CLEAN += $(TARGET_OUT_LINUX)

$(OUTPUT_DIRS):
	@mkdir -p $@

.PHONY: ${GEN_CERT}
GEN_CERT := ${ISTIO_BIN}/generate_cert
${GEN_CERT}:
	GOOS=$(GOOS_LOCAL) && GOARCH=$(GOARCH_LOCAL) && common/scripts/gobuild.sh $@ ./security/tools/generate_cert

#-----------------------------------------------------------------------------
# Target: precommit
#-----------------------------------------------------------------------------
.PHONY: precommit format lint

# Target run by the pre-commit script, to automate formatting and lint
# If pre-commit script is not used, please run this manually.
precommit: format lint

format: fmt ## Auto formats all code. This should be run before sending a PR.

fmt: format-go format-python tidy-go

ifeq ($(DEBUG),1)
# gobuild script uses custom linker flag to set the variables.
RELEASE_LDFLAGS=''
else
RELEASE_LDFLAGS='-extldflags -static -s -w'
endif

# List of all binaries to build
# We split the binaries into "agent" binaries and standard ones. This corresponds to build "agent".
# This allows conditional compilation to avoid pulling in costly dependencies to the agent, such as XDS and k8s.
AGENT_BINARIES:=./pilot/cmd/pilot-agent
STANDARD_BINARIES:=./istioctl/cmd/istioctl \
  ./pilot/cmd/pilot-discovery \
  ./pilot/cmd/mcputils \
  ./pkg/test/echo/cmd/client \
  ./pkg/test/echo/cmd/server \
  ./samples/extauthz/cmd/extauthz \
  ./operator/cmd/operator \
  ./cni/cmd/istio-cni \
  ./cni/cmd/istio-cni-taint \
  ./cni/cmd/install-cni \
  ./tools/istio-iptables \
  ./mdp/controller/cmd/mdp \
  ./tools/packaging/knative/addonmigration \
  ./tools/bug-report
BINARIES:=$(STANDARD_BINARIES) $(AGENT_BINARIES)

# List of binaries included in releases
RELEASE_BINARIES:=pilot-discovery pilot-agent istioctl bug-report

.PHONY: build
build: depend ## Builds all go binaries.
	GOOS=$(GOOS_LOCAL) GOARCH=$(GOARCH_LOCAL) LDFLAGS=$(RELEASE_LDFLAGS) common/scripts/gobuild.sh $(TARGET_OUT)/ $(STANDARD_BINARIES)
	GOOS=$(GOOS_LOCAL) GOARCH=$(GOARCH_LOCAL) LDFLAGS=$(RELEASE_LDFLAGS) common/scripts/gobuild.sh $(TARGET_OUT)/ -tags=agent $(AGENT_BINARIES)

# The build-linux target is responsible for building binaries used within containers.
# This target should be expanded upon as we add more Linux architectures: i.e. build-arm64.
# Then a new build target can be created such as build-container-bin that builds these
# various platform images.
.PHONY: build-linux
build-linux: depend
	GOOS=linux GOARCH=$(GOARCH_LOCAL) LDFLAGS=$(RELEASE_LDFLAGS) common/scripts/gobuild.sh $(TARGET_OUT_LINUX)/ $(STANDARD_BINARIES)
	GOOS=linux GOARCH=$(GOARCH_LOCAL) LDFLAGS=$(RELEASE_LDFLAGS) common/scripts/gobuild.sh $(TARGET_OUT_LINUX)/ -tags=agent $(AGENT_BINARIES)

# Create targets for TARGET_OUT_LINUX/binary
# There are two use cases here:
# * Building all docker images (generally in CI). In this case we want to build everything at once, so they share work
# * Building a single docker image (generally during dev). In this case we just want to build the single binary alone
BUILD_ALL ?= true
define build-linux
.PHONY: $(TARGET_OUT_LINUX)/$(shell basename $(1))
ifeq ($(BUILD_ALL),true)
$(TARGET_OUT_LINUX)/$(shell basename $(1)): build-linux
	@:
else
$(TARGET_OUT_LINUX)/$(shell basename $(1)): $(TARGET_OUT_LINUX)
	GOOS=linux GOARCH=$(GOARCH_LOCAL) LDFLAGS=$(RELEASE_LDFLAGS) common/scripts/gobuild.sh $(TARGET_OUT_LINUX)/ -tags=$(2) $(1)
endif
endef

$(foreach bin,$(STANDARD_BINARIES),$(eval $(call build-linux,$(bin),"")))
$(foreach bin,$(AGENT_BINARIES),$(eval $(call build-linux,$(bin),"agent")))

# Create helper targets for each binary, like "pilot-discovery"
# As an optimization, these still build everything
$(foreach bin,$(BINARIES),$(shell basename $(bin))): build
ifneq ($(TARGET_OUT_LINUX),$(LOCAL_OUT))
# if we are on linux already, then this rule is handled by build-linux above, which handles BUILD_ALL variable
$(foreach bin,$(BINARIES),${LOCAL_OUT}/$(shell basename $(bin))): build
endif

MARKDOWN_LINT_ALLOWLIST=localhost:8080,storage.googleapis.com/istio-artifacts/pilot/,http://ratings.default.svc.cluster.local:9080/ratings

lint-helm-global:
	find manifests -name 'Chart.yaml' -print0 | ${XARGS} -L 1 dirname | xargs -r helm lint

lint: lint-python lint-copyright-banner lint-scripts lint-go lint-dockerfiles lint-markdown lint-yaml lint-licenses lint-helm-global lint-skip-config ## Runs all linters.
	@bin/check_samples.sh
	@testlinter
	@envvarlinter istioctl pilot security

go-gen:
	@mkdir -p /tmp/bin
	@PATH="${PATH}":/tmp/bin go generate ./...

refresh-goldens:
	@REFRESH_GOLDEN=true go test ${GOBUILDFLAGS} ./operator/...
	@REFRESH_GOLDEN=true go test ${GOBUILDFLAGS} ./pkg/kube/inject/...
	@REFRESH_GOLDEN=true go test ${GOBUILDFLAGS} ./pilot/pkg/security/authz/builder/...
	@REFRESH_GOLDEN=true go test ${GOBUILDFLAGS} ./cni/pkg/plugin/...

update-golden: refresh-goldens

# Keep dummy target since some build pipelines depend on this
gen-charts:
	@echo "This target is no longer required and will be removed in the future"

gen-addons:
	manifests/addons/gen.sh

gen: \
	mod-download-go \
	go-gen \
	mirror-licenses \
	format \
	update-crds \
	proto \
	copy-templates \
	gen-kustomize \
<<<<<<< HEAD
	update-golden \
	gen-mdp-manifests \
	copy-addonmigration-manifest ## Update all generated code.
=======
	gen-addons \
	update-golden ## Update all generated code.
>>>>>>> 6dadecee

gen-check: gen check-clean-repo

copy-templates:
	rm manifests/charts/istiod-remote/templates/*
	rm manifests/charts/gateways/istio-egress/templates/*

	# gateway charts
	cp -r manifests/charts/gateways/istio-ingress/templates/* manifests/charts/gateways/istio-egress/templates
	find ./manifests/charts/gateways/istio-egress/templates -type f -exec sed -i -e 's/ingress/egress/g' {} \;
	find ./manifests/charts/gateways/istio-egress/templates -type f -exec sed -i -e 's/Ingress/Egress/g' {} \;

	# external istiod remote cluster charts
	cp manifests/charts/base/templates/services.yaml manifests/charts/istiod-remote/templates
	cp manifests/charts/base/templates/endpoints.yaml manifests/charts/istiod-remote/templates
	cp manifests/charts/base/templates/reader-serviceaccount.yaml manifests/charts/istiod-remote/templates
	cp manifests/charts/istio-control/istio-discovery/templates/mutatingwebhook.yaml manifests/charts/istiod-remote/templates
	cp manifests/charts/istio-control/istio-discovery/templates/reader-clusterrole.yaml manifests/charts/istiod-remote/templates
	cp manifests/charts/istio-control/istio-discovery/templates/reader-clusterrolebinding.yaml manifests/charts/istiod-remote/templates

	# external istiod config cluster charts
	cp manifests/charts/istio-control/istio-discovery/files/injection-template.yaml manifests/charts/istiod-remote/files
	cp manifests/charts/istio-control/istio-discovery/files/gateway-injection-template.yaml manifests/charts/istiod-remote/files
	cp manifests/charts/istio-control/istio-discovery/templates/istiod-injector-configmap.yaml manifests/charts/istiod-remote/templates
	cp manifests/charts/istio-control/istio-discovery/templates/configmap.yaml manifests/charts/istiod-remote/templates
	cp manifests/charts/istio-control/istio-discovery/templates/telemetryv2_*.yaml manifests/charts/istiod-remote/templates
	sed -e '1 i {{- if .Values.global.configCluster }}' -e '$$ a {{- end }}' manifests/charts/base/crds/crd-all.gen.yaml > manifests/charts/istiod-remote/templates/crd-all.gen.yaml
	sed -e '1 i {{- if .Values.global.configCluster }}' -e '$$ a {{- end }}' manifests/charts/base/crds/crd-operator.yaml > manifests/charts/istiod-remote/templates/crd-operator.yaml
	sed -e '1 i {{- if .Values.global.configCluster }}' -e '$$ a {{- end }}' manifests/charts/istio-control/istio-discovery/templates/validatingwebhookconfiguration.yaml > manifests/charts/istiod-remote/templates/validatingwebhookconfiguration.yaml
	sed -e '1 i {{- if .Values.global.configCluster }}' -e '$$ a {{- end }}' manifests/charts/istio-control/istio-discovery/templates/serviceaccount.yaml > manifests/charts/istiod-remote/templates/serviceaccount.yaml
	sed -e '1 i {{- if .Values.global.configCluster }}' -e '$$ a {{- end }}' manifests/charts/istio-control/istio-discovery/templates/role.yaml > manifests/charts/istiod-remote/templates/role.yaml
	sed -e '1 i {{- if .Values.global.configCluster }}' -e '$$ a {{- end }}' manifests/charts/istio-control/istio-discovery/templates/rolebinding.yaml > manifests/charts/istiod-remote/templates/rolebinding.yaml
	sed -e '1 i {{- if .Values.global.configCluster }}' -e '$$ a {{- end }}' manifests/charts/istio-control/istio-discovery/templates/clusterrole.yaml > manifests/charts/istiod-remote/templates/clusterrole.yaml
	sed -e '1 i {{- if .Values.global.configCluster }}' -e '$$ a {{- end }}' manifests/charts/istio-control/istio-discovery/templates/clusterrolebinding.yaml > manifests/charts/istiod-remote/templates/clusterrolebinding.yaml

	# copy istio-discovery values, but apply some local customizations
	cp manifests/charts/istio-control/istio-discovery/values.yaml manifests/charts/istiod-remote/
	yq -i '.telemetry.enabled=false | .global.externalIstiod=true | .global.omitSidecarInjectorConfigMap=true | .pilot.configMap=false' manifests/charts/istiod-remote/values.yaml
# Generate kustomize templates.
gen-kustomize:
	helm3 template istio --namespace istio-system --set global.configValidation=false --include-crds manifests/charts/base > manifests/charts/base/files/gen-istio-cluster.yaml
	helm3 template istio --namespace istio-system manifests/charts/istio-control/istio-discovery \
		> manifests/charts/istio-control/istio-discovery/files/gen-istio.yaml
	helm3 template operator --namespace istio-operator manifests/charts/istio-operator \
		--set hub=gcr.io/istio-testing --set tag=${VERSION} > manifests/charts/istio-operator/files/gen-operator.yaml

copy-addonmigration-manifest:
	./tools/packaging/knative/addonmigration/copy-manifest.sh
#-----------------------------------------------------------------------------
# Target: go build
#-----------------------------------------------------------------------------

# Non-static istioctl targets. These are typically a build artifact.
${TARGET_OUT}/release/istioctl-linux-amd64: depend
	GOOS=linux GOARCH=amd64 LDFLAGS=$(RELEASE_LDFLAGS) CGO_ENABLED=0 common/scripts/gobuild.sh $@ ./istioctl/cmd/istioctl
${TARGET_OUT}/release/istioctl-linux-armv7: depend
	GOOS=linux GOARCH=arm GOARM=7 LDFLAGS=$(RELEASE_LDFLAGS) CGO_ENABLED=0 common/scripts/gobuild.sh $@ ./istioctl/cmd/istioctl
${TARGET_OUT}/release/istioctl-linux-arm64: depend
	GOOS=linux GOARCH=arm64 LDFLAGS=$(RELEASE_LDFLAGS) CGO_ENABLED=0 common/scripts/gobuild.sh $@ ./istioctl/cmd/istioctl
${TARGET_OUT}/release/istioctl-osx: depend
	GOOS=darwin GOARCH=amd64 LDFLAGS=$(RELEASE_LDFLAGS) CGO_ENABLED=0 common/scripts/gobuild.sh $@ ./istioctl/cmd/istioctl
${TARGET_OUT}/release/istioctl-osx-arm64: depend
	GOOS=darwin GOARCH=arm64 LDFLAGS=$(RELEASE_LDFLAGS) CGO_ENABLED=0 common/scripts/gobuild.sh $@ ./istioctl/cmd/istioctl
${TARGET_OUT}/release/istioctl-win.exe: depend
	GOOS=windows LDFLAGS=$(RELEASE_LDFLAGS) CGO_ENABLED=0 common/scripts/gobuild.sh $@ ./istioctl/cmd/istioctl

# generate the istioctl completion files
${TARGET_OUT}/release/istioctl.bash: ${LOCAL_OUT}/istioctl
	${LOCAL_OUT}/istioctl completion bash > ${TARGET_OUT}/release/istioctl.bash

${TARGET_OUT}/release/_istioctl: ${LOCAL_OUT}/istioctl
	${LOCAL_OUT}/istioctl completion zsh > ${TARGET_OUT}/release/_istioctl

.PHONY: binaries-test
binaries-test:
	go test ${GOBUILDFLAGS} ./tests/binary/... -v --base-dir ${TARGET_OUT} --binaries="$(RELEASE_BINARIES)"

# istioctl-all makes all of the non-static istioctl executables for each supported OS
.PHONY: istioctl-all
istioctl-all: ${TARGET_OUT}/release/istioctl-linux-amd64 ${TARGET_OUT}/release/istioctl-linux-armv7 ${TARGET_OUT}/release/istioctl-linux-arm64 \
	${TARGET_OUT}/release/istioctl-osx \
	${TARGET_OUT}/release/istioctl-osx-arm64 \
	${TARGET_OUT}/release/istioctl-win.exe

.PHONY: istioctl.completion
istioctl.completion: ${TARGET_OUT}/release/istioctl.bash ${TARGET_OUT}/release/_istioctl

# istioctl-install builds then installs istioctl into $GOPATH/BIN
# Used for debugging istioctl during dev work
.PHONY: istioctl-install-container
istioctl-install-container: istioctl

#-----------------------------------------------------------------------------
# Target: test
#-----------------------------------------------------------------------------

.PHONY: test

# This target sets JUNIT_REPORT to the location of the  go-junit-report binary.
# This binary is provided in the build container. If it is not found, the build
# container is not being used, so ask the user to install go-junit-report.
JUNIT_REPORT := $(shell which go-junit-report 2> /dev/null || echo "${ISTIO_BIN}/go-junit-report")

${ISTIO_BIN}/go-junit-report:
	@echo "go-junit-report was not found in the build environment."
	@echo "Please install go-junit-report (ex. go install github.com/jstemmer/go-junit-report@latest)"
	@exit 1

# This is just an alias for racetest now
test: racetest ## Runs all unit tests

# For now, keep a minimal subset. This can be expanded in the future.
BENCH_TARGETS ?= ./pilot/...

.PHONY: racetest
racetest: $(JUNIT_REPORT)
	go test ${GOBUILDFLAGS} ${T} -race ./... 2>&1 | tee >($(JUNIT_REPORT) > $(JUNIT_OUT))
	$(MAKE) tester-unit-tests

.PHONY: benchtest
benchtest: $(JUNIT_REPORT) ## Runs all benchmarks
	prow/benchtest.sh run $(BENCH_TARGETS)
	prow/benchtest.sh compare

report-benchtest:
	prow/benchtest.sh report

#-----------------------------------------------------------------------------
# Target: clean
#-----------------------------------------------------------------------------
.PHONY: clean

clean: ## Cleans all the intermediate files and folders previously generated.
	rm -rf $(DIRS_TO_CLEAN)

#-----------------------------------------------------------------------------
# Target: docker
#-----------------------------------------------------------------------------
.PHONY: push

# for now docker is limited to Linux compiles - why ?
include tools/istio-docker.mk

push: docker.push ## Build and push docker images to registry defined by $HUB and $TAG

#-----------------------------------------------------------------------------
# Target: environment and tools
#-----------------------------------------------------------------------------
.PHONY: show.env show.goenv

show.env: ; $(info $(H) environment variables...)
	$(Q) printenv

show.goenv: ; $(info $(H) go environment...)
	$(Q) $(GO) version
	$(Q) $(GO) env

# show makefile variables. Usage: make show.<variable-name>
show.%: ; $(info $* $(H) $($*))
	$(Q) true

#-----------------------------------------------------------------------------
# Target: custom resource definitions
#-----------------------------------------------------------------------------

update-crds:
	bin/update_crds.sh

#-----------------------------------------------------------------------------
# Target: artifacts and distribution
#-----------------------------------------------------------------------------
# deb, rpm, etc packages
include tools/packaging/packaging.mk

#-----------------------------------------------------------------------------
# Target: integration tests
#-----------------------------------------------------------------------------
include tests/integration/tests.mk

include common/Makefile.common.mk

# Include ASM stuff
include Makefile.asm.mk<|MERGE_RESOLUTION|>--- conflicted
+++ resolved
@@ -348,14 +348,10 @@
 	proto \
 	copy-templates \
 	gen-kustomize \
-<<<<<<< HEAD
+	gen-addons \
 	update-golden \
 	gen-mdp-manifests \
 	copy-addonmigration-manifest ## Update all generated code.
-=======
-	gen-addons \
-	update-golden ## Update all generated code.
->>>>>>> 6dadecee
 
 gen-check: gen check-clean-repo
 
