--- conflicted
+++ resolved
@@ -4,10 +4,6 @@
     "name": "PROXY_REPO_SHA",
     "repoName": "proxy",
     "file": "",
-<<<<<<< HEAD
-    "lastStableSHA": "e5094e6c9afa9853636ddc51b66d96196f2acca7"
-=======
-    "lastStableSHA": "01baf88a8942c273181c830b4307bfe70bd839c0"
->>>>>>> 6e8ad119
+    "lastStableSHA": "dbf8109769d9b6a9baf3ea513c2143002d76c63a"
   }
 ]