--- conflicted
+++ resolved
@@ -4,10 +4,6 @@
     "name": "PROXY_REPO_SHA",
     "repoName": "proxy",
     "file": "",
-<<<<<<< HEAD
-    "lastStableSHA": "38ee65bf0072c02ca67f0e5557cf8c976f64a5fa"
-=======
-    "lastStableSHA": "4a5f2c7e624e84f131cd69127f16919b80265d8a"
->>>>>>> c087ba3d
+    "lastStableSHA": "10a06c375817fd8afc2b32dcc48b12b5473843cc"
   }
 ]