--- conflicted
+++ resolved
@@ -4,10 +4,6 @@
     "name": "PROXY_REPO_SHA",
     "repoName": "proxy",
     "file": "",
-<<<<<<< HEAD
-    "lastStableSHA": "6c7cc56efff356285832effd1b3025e61235f020"
-=======
-    "lastStableSHA": "771bdb3e930f2cdacefbb1fc8c0634a0b63afc00"
->>>>>>> b43725b9
+    "lastStableSHA": "c30cff86c237a31f51214e815ce2ed52d5ffea43"
   }
 ]