[
  {
    "_comment": "",
    "name": "PROXY_REPO_SHA",
    "repoName": "proxy",
    "file": "",
<<<<<<< HEAD
    "lastStableSHA": "89fbf78c4549807ef5d978901ddaacb7bc588a68"
=======
    "lastStableSHA": "ddcc903020bd7cd8f446211751da1ef44500df9f"
>>>>>>> 4a2f395d
  }
]<|MERGE_RESOLUTION|>--- conflicted
+++ resolved
@@ -4,10 +4,6 @@
     "name": "PROXY_REPO_SHA",
     "repoName": "proxy",
     "file": "",
-<<<<<<< HEAD
-    "lastStableSHA": "89fbf78c4549807ef5d978901ddaacb7bc588a68"
-=======
     "lastStableSHA": "ddcc903020bd7cd8f446211751da1ef44500df9f"
->>>>>>> 4a2f395d
   }
 ]