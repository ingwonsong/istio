[
  {
    "_comment": "",
    "name": "PROXY_REPO_SHA",
    "repoName": "proxy",
    "file": "",
<<<<<<< HEAD
    "lastStableSHA": "dbf8109769d9b6a9baf3ea513c2143002d76c63a"
=======
    "lastStableSHA": "0f136d72e66e9d71f540f0624bae5d241bd85b9a"
>>>>>>> 328abd25
  }
]<|MERGE_RESOLUTION|>--- conflicted
+++ resolved
@@ -4,10 +4,6 @@
     "name": "PROXY_REPO_SHA",
     "repoName": "proxy",
     "file": "",
-<<<<<<< HEAD
-    "lastStableSHA": "dbf8109769d9b6a9baf3ea513c2143002d76c63a"
-=======
-    "lastStableSHA": "0f136d72e66e9d71f540f0624bae5d241bd85b9a"
->>>>>>> 328abd25
+    "lastStableSHA": "ef522e8ce817294e3c4e6046661fea3e573e5a3d"
   }
 ]