--- conflicted
+++ resolved
@@ -4,10 +4,6 @@
     "name": "PROXY_REPO_SHA",
     "repoName": "proxy",
     "file": "",
-<<<<<<< HEAD
-    "lastStableSHA": "ef522e8ce817294e3c4e6046661fea3e573e5a3d"
-=======
-    "lastStableSHA": "aa4f21b0f9d2cc93245ab3ab54b3e38936068e71"
->>>>>>> e1f63e8c
+    "lastStableSHA": "331603b55bcffa20987530287b095eb4a4405db7"
   }
 ]