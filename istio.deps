[
  {
    "_comment": "",
    "name": "PROXY_REPO_SHA",
    "repoName": "proxy",
    "file": "",
<<<<<<< HEAD
    "lastStableSHA": "cb8d5c4047968481ed4be998d8f7ee6bde0132f9"
=======
    "lastStableSHA": "324a6b48919d9b9576a5ffd582a35da5c6620092"
>>>>>>> a287fbff
  }
]<|MERGE_RESOLUTION|>--- conflicted
+++ resolved
@@ -4,10 +4,6 @@
     "name": "PROXY_REPO_SHA",
     "repoName": "proxy",
     "file": "",
-<<<<<<< HEAD
-    "lastStableSHA": "cb8d5c4047968481ed4be998d8f7ee6bde0132f9"
-=======
-    "lastStableSHA": "324a6b48919d9b9576a5ffd582a35da5c6620092"
->>>>>>> a287fbff
+    "lastStableSHA": "692c40b3fd3bed7aa9ab4f93c18dd5257787abf0"
   }
 ]