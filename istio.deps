--- conflicted
+++ resolved
@@ -4,10 +4,6 @@
     "name": "PROXY_REPO_SHA",
     "repoName": "proxy",
     "file": "",
-<<<<<<< HEAD
-    "lastStableSHA": "a0f50d88ef30b21498261af01e9cd1c7e3e6badc"
-=======
-    "lastStableSHA": "422a32ceaa8192f3876049fe1cb94d01d432b526"
->>>>>>> 05b0a684
+    "lastStableSHA": "89fbf78c4549807ef5d978901ddaacb7bc588a68"
   }
 ]