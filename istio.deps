[
  {
    "_comment": "",
    "name": "PROXY_REPO_SHA",
    "repoName": "proxy",
    "file": "",
<<<<<<< HEAD
    "lastStableSHA": "74788c6d8884a68aff5bc89abf496f6c54268392"
=======
    "lastStableSHA": "e3c3a1a7fd01f015fb981ef898a3ffdf99b58006"
>>>>>>> f8baff38
  }
]<|MERGE_RESOLUTION|>--- conflicted
+++ resolved
@@ -4,10 +4,6 @@
     "name": "PROXY_REPO_SHA",
     "repoName": "proxy",
     "file": "",
-<<<<<<< HEAD
-    "lastStableSHA": "74788c6d8884a68aff5bc89abf496f6c54268392"
-=======
-    "lastStableSHA": "e3c3a1a7fd01f015fb981ef898a3ffdf99b58006"
->>>>>>> f8baff38
+    "lastStableSHA": "e5094e6c9afa9853636ddc51b66d96196f2acca7"
   }
 ]